--- conflicted
+++ resolved
@@ -4,3146 +4,1803 @@
 // extend.js
 //##############################################################################
 
-<<<<<<< HEAD
-this.createjs = this.createjs||{};
-
-/**
- * @class Utility Methods
- */
-
-/**
- * Sets up the prototype chain and constructor property for a new class.
- *
- * This should be called right after creating the class constructor.
- *
- * 	function MySubClass() {}
- * 	createjs.extend(MySubClass, MySuperClass);
- * 	MySubClass.prototype.doSomething = function() { }
- *
- * 	var foo = new MySubClass();
- * 	console.log(foo instanceof MySuperClass); // true
- * 	console.log(foo.prototype.constructor === MySubClass); // true
- *
- * @method extend
- * @param {Function} subclass The subclass.
- * @param {Function} superclass The superclass to extend.
- * @return {Function} Returns the subclass's new prototype.
- */
-createjs.extend = function(subclass, superclass) {
-	"use strict";
-
-	function o() { this.constructor = subclass; }
-	o.prototype = superclass.prototype;
-	return (subclass.prototype = new o());
-=======
-this.createjs = this.createjs||{};
-
-/**
- * @class Utility Methods
- */
-
-/**
- * Sets up the prototype chain and constructor property for a new class.
- *
- * This should be called right after creating the class constructor.
- *
- * 	function MySubClass() {}
- * 	createjs.extend(MySubClass, MySuperClass);
- * 	ClassB.prototype.doSomething = function() { }
- *
- * 	var foo = new MySubClass();
- * 	console.log(foo instanceof MySuperClass); // true
- * 	console.log(foo.prototype.constructor === MySubClass); // true
- *
- * @method extend
- * @param {Function} subclass The subclass.
- * @param {Function} superclass The superclass to extend.
- * @return {Function} Returns the subclass's new prototype.
- */
-createjs.extend = function(subclass, superclass) {
-	"use strict";
-
-	function o() { this.constructor = subclass; }
-	o.prototype = superclass.prototype;
-	return (subclass.prototype = new o());
->>>>>>> 9a271b6a
+this.createjs = this.createjs||{};
+
+/**
+ * @class Utility Methods
+ */
+
+/**
+ * Sets up the prototype chain and constructor property for a new class.
+ *
+ * This should be called right after creating the class constructor.
+ *
+ * 	function MySubClass() {}
+ * 	createjs.extend(MySubClass, MySuperClass);
+ * 	ClassB.prototype.doSomething = function() { }
+ *
+ * 	var foo = new MySubClass();
+ * 	console.log(foo instanceof MySuperClass); // true
+ * 	console.log(foo.prototype.constructor === MySubClass); // true
+ *
+ * @method extend
+ * @param {Function} subclass The subclass.
+ * @param {Function} superclass The superclass to extend.
+ * @return {Function} Returns the subclass's new prototype.
+ */
+createjs.extend = function(subclass, superclass) {
+	"use strict";
+
+	function o() { this.constructor = subclass; }
+	o.prototype = superclass.prototype;
+	return (subclass.prototype = new o());
 };
 
 //##############################################################################
 // promote.js
 //##############################################################################
 
-this.createjs = this.createjs||{};
-
-/**
- * @class Utility Methods
- */
-
-/**
- * Promotes any methods on the super class that were overridden, by creating an alias in the format `prefix_methodName`.
- * It is recommended to use the super class's name as the prefix.
- * An alias to the super class's constructor is always added in the format `prefix_constructor`.
- * This allows the subclass to call super class methods without using `function.call`, providing better performance.
- *
- * For example, if `MySubClass` extends `MySuperClass`, and both define a `draw` method, then calling `promote(MySubClass, "MySuperClass")`
- * would add a `MySuperClass_constructor` method to MySubClass and promote the `draw` method on `MySuperClass` to the
- * prototype of `MySubClass` as `MySuperClass_draw`.
- *
- * This should be called after the class's prototype is fully defined.
- *
- * 	function ClassA(name) {
- * 		this.name = name;
- * 	}
- * 	ClassA.prototype.greet = function() {
- * 		return "Hello "+this.name;
- * 	}
- *
- * 	function ClassB(name, punctuation) {
- * 		this.ClassA_constructor(name);
- * 		this.punctuation = punctuation;
- * 	}
- * 	createjs.extend(ClassB, ClassA);
- * 	ClassB.prototype.greet = function() {
- * 		return this.ClassA_greet()+this.punctuation;
- * 	}
- * 	createjs.promote(ClassB, "ClassA");
- *
- * 	var foo = new ClassB("World", "!?!");
- * 	console.log(foo.greet()); // Hello World!?!
- *
- * @method promote
- * @param {Function} subclass The class to promote super class methods on.
- * @param {String} prefix The prefix to add to the promoted method names. Usually the name of the superclass.
- * @return {Function} Returns the subclass.
- */
-createjs.promote = function(subclass, prefix) {
-	"use strict";
-
-	var subP = subclass.prototype, supP = (Object.getPrototypeOf&&Object.getPrototypeOf(subP))||subP.__proto__;
-	if (supP) {
-		subP[(prefix+="_") + "constructor"] = supP.constructor; // constructor is not always innumerable
-		for (var n in supP) {
-			if (subP.hasOwnProperty(n) && (typeof supP[n] == "function")) { subP[prefix + n] = supP[n]; }
-		}
-	}
-	return subclass;
+this.createjs = this.createjs||{};
+
+/**
+ * @class Utility Methods
+ */
+
+/**
+ * Promotes any methods on the super class that were overridden, by creating an alias in the format `prefix_methodName`.
+ * It is recommended to use the super class's name as the prefix.
+ * An alias to the super class's constructor is always added in the format `prefix_constructor`.
+ * This allows the subclass to call super class methods without using `function.call`, providing better performance.
+ *
+ * For example, if `MySubClass` extends `MySuperClass`, and both define a `draw` method, then calling `promote(MySubClass, "MySuperClass")`
+ * would add a `MySuperClass_constructor` method to MySubClass and promote the `draw` method on `MySuperClass` to the
+ * prototype of `MySubClass` as `MySuperClass_draw`.
+ *
+ * This should be called after the class's prototype is fully defined.
+ *
+ * 	function ClassA(name) {
+ * 		this.name = name;
+ * 	}
+ * 	ClassA.prototype.greet = function() {
+ * 		return "Hello "+this.name;
+ * 	}
+ *
+ * 	function ClassB(name, punctuation) {
+ * 		this.ClassA_constructor(name);
+ * 		this.punctuation = punctuation;
+ * 	}
+ * 	createjs.extend(ClassB, ClassA);
+ * 	ClassB.prototype.greet = function() {
+ * 		return this.ClassA_greet()+this.punctuation;
+ * 	}
+ * 	createjs.promote(ClassB, "ClassA");
+ *
+ * 	var foo = new ClassB("World", "!?!");
+ * 	console.log(foo.greet()); // Hello World!?!
+ *
+ * @method promote
+ * @param {Function} subclass The class to promote super class methods on.
+ * @param {String} prefix The prefix to add to the promoted method names. Usually the name of the superclass.
+ * @return {Function} Returns the subclass.
+ */
+createjs.promote = function(subclass, prefix) {
+	"use strict";
+
+	var subP = subclass.prototype, supP = (Object.getPrototypeOf&&Object.getPrototypeOf(subP))||subP.__proto__;
+	if (supP) {
+		subP[(prefix+="_") + "constructor"] = supP.constructor; // constructor is not always innumerable
+		for (var n in supP) {
+			if (subP.hasOwnProperty(n) && (typeof supP[n] == "function")) { subP[prefix + n] = supP[n]; }
+		}
+	}
+	return subclass;
 };
 
 //##############################################################################
 // Event.js
 //##############################################################################
 
-<<<<<<< HEAD
-this.createjs = this.createjs||{};
-
-(function() {
-	"use strict";
-
-// constructor:
-	/**
-	 * Contains properties and methods shared by all events for use with
-	 * {{#crossLink "EventDispatcher"}}{{/crossLink}}.
-	 * 
-	 * Note that Event objects are often reused, so you should never
-	 * rely on an event object's state outside of the call stack it was received in.
-	 * @class Event
-	 * @param {String} type The event type.
-	 * @param {Boolean} bubbles Indicates whether the event will bubble through the display list.
-	 * @param {Boolean} cancelable Indicates whether the default behaviour of this event can be cancelled.
-	 * @constructor
-	 **/
-	function Event(type, bubbles, cancelable) {
-		
-	
-	// public properties:
-		/**
-		 * The type of event.
-		 * @property type
-		 * @type String
-		 **/
-		this.type = type;
-	
-		/**
-		 * The object that generated an event.
-		 * @property target
-		 * @type Object
-		 * @default null
-		 * @readonly
-		*/
-		this.target = null;
-	
-		/**
-		 * The current target that a bubbling event is being dispatched from. For non-bubbling events, this will
-		 * always be the same as target. For example, if childObj.parent = parentObj, and a bubbling event
-		 * is generated from childObj, then a listener on parentObj would receive the event with
-		 * target=childObj (the original target) and currentTarget=parentObj (where the listener was added).
-		 * @property currentTarget
-		 * @type Object
-		 * @default null
-		 * @readonly
-		*/
-		this.currentTarget = null;
-	
-		/**
-		 * For bubbling events, this indicates the current event phase:<OL>
-		 * 	<LI> capture phase: starting from the top parent to the target</LI>
-		 * 	<LI> at target phase: currently being dispatched from the target</LI>
-		 * 	<LI> bubbling phase: from the target to the top parent</LI>
-		 * </OL>
-		 * @property eventPhase
-		 * @type Number
-		 * @default 0
-		 * @readonly
-		*/
-		this.eventPhase = 0;
-	
-		/**
-		 * Indicates whether the event will bubble through the display list.
-		 * @property bubbles
-		 * @type Boolean
-		 * @default false
-		 * @readonly
-		*/
-		this.bubbles = !!bubbles;
-	
-		/**
-		 * Indicates whether the default behaviour of this event can be cancelled via
-		 * {{#crossLink "Event/preventDefault"}}{{/crossLink}}. This is set via the Event constructor.
-		 * @property cancelable
-		 * @type Boolean
-		 * @default false
-		 * @readonly
-		*/
-		this.cancelable = !!cancelable;
-	
-		/**
-		 * The epoch time at which this event was created.
-		 * @property timeStamp
-		 * @type Number
-		 * @default 0
-		 * @readonly
-		*/
-		this.timeStamp = (new Date()).getTime();
-	
-		/**
-		 * Indicates if {{#crossLink "Event/preventDefault"}}{{/crossLink}} has been called
-		 * on this event.
-		 * @property defaultPrevented
-		 * @type Boolean
-		 * @default false
-		 * @readonly
-		*/
-		this.defaultPrevented = false;
-	
-		/**
-		 * Indicates if {{#crossLink "Event/stopPropagation"}}{{/crossLink}} or
-		 * {{#crossLink "Event/stopImmediatePropagation"}}{{/crossLink}} has been called on this event.
-		 * @property propagationStopped
-		 * @type Boolean
-		 * @default false
-		 * @readonly
-		*/
-		this.propagationStopped = false;
-	
-		/**
-		 * Indicates if {{#crossLink "Event/stopImmediatePropagation"}}{{/crossLink}} has been called
-		 * on this event.
-		 * @property immediatePropagationStopped
-		 * @type Boolean
-		 * @default false
-		 * @readonly
-		*/
-		this.immediatePropagationStopped = false;
-		
-		/**
-		 * Indicates if {{#crossLink "Event/remove"}}{{/crossLink}} has been called on this event.
-		 * @property removed
-		 * @type Boolean
-		 * @default false
-		 * @readonly
-		*/
-		this.removed = false;
-	}
-	var p = Event.prototype;
-
-	/**
-	 * <strong>REMOVED</strong>. Removed in favor of using `MySuperClass_constructor`.
-	 * See {{#crossLink "Utility Methods/extend"}}{{/crossLink}} and {{#crossLink "Utility Methods/promote"}}{{/crossLink}}
-	 * for details.
-	 *
-	 * There is an inheritance tutorial distributed with EaselJS in /tutorials/Inheritance.
-	 *
-	 * @method initialize
-	 * @protected
-	 * @deprecated
-	 */
-	// p.initialize = function() {}; // searchable for devs wondering where it is.
-
-// public methods:
-	/**
-	 * Sets {{#crossLink "Event/defaultPrevented"}}{{/crossLink}} to true if the event is cancelable.
-	 * Mirrors the DOM level 2 event standard. In general, cancelable events that have `preventDefault()` called will
-	 * cancel the default behaviour associated with the event.
-	 * @method preventDefault
-	 **/
-	p.preventDefault = function() {
-		this.defaultPrevented = this.cancelable&&true;
-	};
-
-	/**
-	 * Sets {{#crossLink "Event/propagationStopped"}}{{/crossLink}} to true.
-	 * Mirrors the DOM event standard.
-	 * @method stopPropagation
-	 **/
-	p.stopPropagation = function() {
-		this.propagationStopped = true;
-	};
-
-	/**
-	 * Sets {{#crossLink "Event/propagationStopped"}}{{/crossLink}} and
-	 * {{#crossLink "Event/immediatePropagationStopped"}}{{/crossLink}} to true.
-	 * Mirrors the DOM event standard.
-	 * @method stopImmediatePropagation
-	 **/
-	p.stopImmediatePropagation = function() {
-		this.immediatePropagationStopped = this.propagationStopped = true;
-	};
-	
-	/**
-	 * Causes the active listener to be removed via removeEventListener();
-	 * 
-	 * 		myBtn.addEventListener("click", function(evt) {
-	 * 			// do stuff...
-	 * 			evt.remove(); // removes this listener.
-	 * 		});
-	 * 
-	 * @method remove
-	 **/
-	p.remove = function() {
-		this.removed = true;
-	};
-	
-	/**
-	 * Returns a clone of the Event instance.
-	 * @method clone
-	 * @return {Event} a clone of the Event instance.
-	 **/
-	p.clone = function() {
-		return new Event(this.type, this.bubbles, this.cancelable);
-	};
-	
-	/**
-	 * Provides a chainable shortcut method for setting a number of properties on the instance.
-	 *
-	 * @method set
-	 * @param {Object} props A generic object containing properties to copy to the instance.
-	 * @return {Event} Returns the instance the method is called on (useful for chaining calls.)
-	 * @chainable
-	*/
-	p.set = function(props) {
-		for (var n in props) { this[n] = props[n]; }
-		return this;
-	};
-
-	/**
-	 * Returns a string representation of this object.
-	 * @method toString
-	 * @return {String} a string representation of the instance.
-	 **/
-	p.toString = function() {
-		return "[Event (type="+this.type+")]";
-	};
-
-	createjs.Event = Event;
-=======
-this.createjs = this.createjs||{};
-
-(function() {
-	"use strict";
-
-// constructor:
-	/**
-	 * Contains properties and methods shared by all events for use with
-	 * {{#crossLink "EventDispatcher"}}{{/crossLink}}.
-	 * 
-	 * Note that Event objects are often reused, so you should never
-	 * rely on an event object's state outside of the call stack it was received in.
-	 * @class Event
-	 * @param {String} type The event type.
-	 * @param {Boolean} bubbles Indicates whether the event will bubble through the display list.
-	 * @param {Boolean} cancelable Indicates whether the default behaviour of this event can be cancelled.
-	 * @constructor
-	 **/
-	function Event(type, bubbles, cancelable) {
-		
-	
-	// public properties:
-		/**
-		 * The type of event.
-		 * @property type
-		 * @type String
-		 **/
-		this.type = type;
-	
-		/**
-		 * The object that generated an event.
-		 * @property target
-		 * @type Object
-		 * @default null
-		 * @readonly
-		*/
-		this.target = null;
-	
-		/**
-		 * The current target that a bubbling event is being dispatched from. For non-bubbling events, this will
-		 * always be the same as target. For example, if childObj.parent = parentObj, and a bubbling event
-		 * is generated from childObj, then a listener on parentObj would receive the event with
-		 * target=childObj (the original target) and currentTarget=parentObj (where the listener was added).
-		 * @property currentTarget
-		 * @type Object
-		 * @default null
-		 * @readonly
-		*/
-		this.currentTarget = null;
-	
-		/**
-		 * For bubbling events, this indicates the current event phase:<OL>
-		 * 	<LI> capture phase: starting from the top parent to the target</LI>
-		 * 	<LI> at target phase: currently being dispatched from the target</LI>
-		 * 	<LI> bubbling phase: from the target to the top parent</LI>
-		 * </OL>
-		 * @property eventPhase
-		 * @type Number
-		 * @default 0
-		 * @readonly
-		*/
-		this.eventPhase = 0;
-	
-		/**
-		 * Indicates whether the event will bubble through the display list.
-		 * @property bubbles
-		 * @type Boolean
-		 * @default false
-		 * @readonly
-		*/
-		this.bubbles = !!bubbles;
-	
-		/**
-		 * Indicates whether the default behaviour of this event can be cancelled via
-		 * {{#crossLink "Event/preventDefault"}}{{/crossLink}}. This is set via the Event constructor.
-		 * @property cancelable
-		 * @type Boolean
-		 * @default false
-		 * @readonly
-		*/
-		this.cancelable = !!cancelable;
-	
-		/**
-		 * The epoch time at which this event was created.
-		 * @property timeStamp
-		 * @type Number
-		 * @default 0
-		 * @readonly
-		*/
-		this.timeStamp = (new Date()).getTime();
-	
-		/**
-		 * Indicates if {{#crossLink "Event/preventDefault"}}{{/crossLink}} has been called
-		 * on this event.
-		 * @property defaultPrevented
-		 * @type Boolean
-		 * @default false
-		 * @readonly
-		*/
-		this.defaultPrevented = false;
-	
-		/**
-		 * Indicates if {{#crossLink "Event/stopPropagation"}}{{/crossLink}} or
-		 * {{#crossLink "Event/stopImmediatePropagation"}}{{/crossLink}} has been called on this event.
-		 * @property propagationStopped
-		 * @type Boolean
-		 * @default false
-		 * @readonly
-		*/
-		this.propagationStopped = false;
-	
-		/**
-		 * Indicates if {{#crossLink "Event/stopImmediatePropagation"}}{{/crossLink}} has been called
-		 * on this event.
-		 * @property immediatePropagationStopped
-		 * @type Boolean
-		 * @default false
-		 * @readonly
-		*/
-		this.immediatePropagationStopped = false;
-		
-		/**
-		 * Indicates if {{#crossLink "Event/remove"}}{{/crossLink}} has been called on this event.
-		 * @property removed
-		 * @type Boolean
-		 * @default false
-		 * @readonly
-		*/
-		this.removed = false;
-	}
-	var p = Event.prototype;
-
-	/**
-	 * <strong>REMOVED</strong>. Removed in favor of using `MySuperClass_constructor`.
-	 * See {{#crossLink "Utility Methods/extend"}}{{/crossLink}} and {{#crossLink "Utility Methods/promote"}}{{/crossLink}}
-	 * for details.
-	 *
-	 * There is an inheritance tutorial distributed with EaselJS in /tutorials/Inheritance.
-	 *
-	 * @method initialize
-	 * @protected
-	 * @deprecated
-	 */
-	// p.initialize = function() {}; // searchable for devs wondering where it is.
-	
-
-// public methods:
-	/**
-	 * Sets {{#crossLink "Event/defaultPrevented"}}{{/crossLink}} to true.
-	 * Mirrors the DOM event standard.
-	 * @method preventDefault
-	 **/
-	p.preventDefault = function() {
-		this.defaultPrevented = this.cancelable&&true;
-	};
-
-	/**
-	 * Sets {{#crossLink "Event/propagationStopped"}}{{/crossLink}} to true.
-	 * Mirrors the DOM event standard.
-	 * @method stopPropagation
-	 **/
-	p.stopPropagation = function() {
-		this.propagationStopped = true;
-	};
-
-	/**
-	 * Sets {{#crossLink "Event/propagationStopped"}}{{/crossLink}} and
-	 * {{#crossLink "Event/immediatePropagationStopped"}}{{/crossLink}} to true.
-	 * Mirrors the DOM event standard.
-	 * @method stopImmediatePropagation
-	 **/
-	p.stopImmediatePropagation = function() {
-		this.immediatePropagationStopped = this.propagationStopped = true;
-	};
-	
-	/**
-	 * Causes the active listener to be removed via removeEventListener();
-	 * 
-	 * 		myBtn.addEventListener("click", function(evt) {
-	 * 			// do stuff...
-	 * 			evt.remove(); // removes this listener.
-	 * 		});
-	 * 
-	 * @method remove
-	 **/
-	p.remove = function() {
-		this.removed = true;
-	};
-	
-	/**
-	 * Returns a clone of the Event instance.
-	 * @method clone
-	 * @return {Event} a clone of the Event instance.
-	 **/
-	p.clone = function() {
-		return new Event(this.type, this.bubbles, this.cancelable);
-	};
-	
-	/**
-	 * Provides a chainable shortcut method for setting a number of properties on the instance.
-	 *
-	 * @method set
-	 * @param {Object} props A generic object containing properties to copy to the instance.
-	 * @return {Event} Returns the instance the method is called on (useful for chaining calls.)
-	 * @chainable
-	*/
-	p.set = function(props) {
-		for (var n in props) { this[n] = props[n]; }
-		return this;
-	};
-
-	/**
-	 * Returns a string representation of this object.
-	 * @method toString
-	 * @return {String} a string representation of the instance.
-	 **/
-	p.toString = function() {
-		return "[Event (type="+this.type+")]";
-	};
-
-	createjs.Event = Event;
->>>>>>> 9a271b6a
+this.createjs = this.createjs||{};
+
+(function() {
+	"use strict";
+
+// constructor:
+	/**
+	 * Contains properties and methods shared by all events for use with
+	 * {{#crossLink "EventDispatcher"}}{{/crossLink}}.
+	 * 
+	 * Note that Event objects are often reused, so you should never
+	 * rely on an event object's state outside of the call stack it was received in.
+	 * @class Event
+	 * @param {String} type The event type.
+	 * @param {Boolean} bubbles Indicates whether the event will bubble through the display list.
+	 * @param {Boolean} cancelable Indicates whether the default behaviour of this event can be cancelled.
+	 * @constructor
+	 **/
+	function Event(type, bubbles, cancelable) {
+		
+	
+	// public properties:
+		/**
+		 * The type of event.
+		 * @property type
+		 * @type String
+		 **/
+		this.type = type;
+	
+		/**
+		 * The object that generated an event.
+		 * @property target
+		 * @type Object
+		 * @default null
+		 * @readonly
+		*/
+		this.target = null;
+	
+		/**
+		 * The current target that a bubbling event is being dispatched from. For non-bubbling events, this will
+		 * always be the same as target. For example, if childObj.parent = parentObj, and a bubbling event
+		 * is generated from childObj, then a listener on parentObj would receive the event with
+		 * target=childObj (the original target) and currentTarget=parentObj (where the listener was added).
+		 * @property currentTarget
+		 * @type Object
+		 * @default null
+		 * @readonly
+		*/
+		this.currentTarget = null;
+	
+		/**
+		 * For bubbling events, this indicates the current event phase:<OL>
+		 * 	<LI> capture phase: starting from the top parent to the target</LI>
+		 * 	<LI> at target phase: currently being dispatched from the target</LI>
+		 * 	<LI> bubbling phase: from the target to the top parent</LI>
+		 * </OL>
+		 * @property eventPhase
+		 * @type Number
+		 * @default 0
+		 * @readonly
+		*/
+		this.eventPhase = 0;
+	
+		/**
+		 * Indicates whether the event will bubble through the display list.
+		 * @property bubbles
+		 * @type Boolean
+		 * @default false
+		 * @readonly
+		*/
+		this.bubbles = !!bubbles;
+	
+		/**
+		 * Indicates whether the default behaviour of this event can be cancelled via
+		 * {{#crossLink "Event/preventDefault"}}{{/crossLink}}. This is set via the Event constructor.
+		 * @property cancelable
+		 * @type Boolean
+		 * @default false
+		 * @readonly
+		*/
+		this.cancelable = !!cancelable;
+	
+		/**
+		 * The epoch time at which this event was created.
+		 * @property timeStamp
+		 * @type Number
+		 * @default 0
+		 * @readonly
+		*/
+		this.timeStamp = (new Date()).getTime();
+	
+		/**
+		 * Indicates if {{#crossLink "Event/preventDefault"}}{{/crossLink}} has been called
+		 * on this event.
+		 * @property defaultPrevented
+		 * @type Boolean
+		 * @default false
+		 * @readonly
+		*/
+		this.defaultPrevented = false;
+	
+		/**
+		 * Indicates if {{#crossLink "Event/stopPropagation"}}{{/crossLink}} or
+		 * {{#crossLink "Event/stopImmediatePropagation"}}{{/crossLink}} has been called on this event.
+		 * @property propagationStopped
+		 * @type Boolean
+		 * @default false
+		 * @readonly
+		*/
+		this.propagationStopped = false;
+	
+		/**
+		 * Indicates if {{#crossLink "Event/stopImmediatePropagation"}}{{/crossLink}} has been called
+		 * on this event.
+		 * @property immediatePropagationStopped
+		 * @type Boolean
+		 * @default false
+		 * @readonly
+		*/
+		this.immediatePropagationStopped = false;
+		
+		/**
+		 * Indicates if {{#crossLink "Event/remove"}}{{/crossLink}} has been called on this event.
+		 * @property removed
+		 * @type Boolean
+		 * @default false
+		 * @readonly
+		*/
+		this.removed = false;
+	}
+	var p = Event.prototype;
+
+	/**
+	 * <strong>REMOVED</strong>. Removed in favor of using `MySuperClass_constructor`.
+	 * See {{#crossLink "Utility Methods/extend"}}{{/crossLink}} and {{#crossLink "Utility Methods/promote"}}{{/crossLink}}
+	 * for details.
+	 *
+	 * There is an inheritance tutorial distributed with EaselJS in /tutorials/Inheritance.
+	 *
+	 * @method initialize
+	 * @protected
+	 * @deprecated
+	 */
+	// p.initialize = function() {}; // searchable for devs wondering where it is.
+	
+
+// public methods:
+	/**
+	 * Sets {{#crossLink "Event/defaultPrevented"}}{{/crossLink}} to true.
+	 * Mirrors the DOM event standard.
+	 * @method preventDefault
+	 **/
+	p.preventDefault = function() {
+		this.defaultPrevented = this.cancelable&&true;
+	};
+
+	/**
+	 * Sets {{#crossLink "Event/propagationStopped"}}{{/crossLink}} to true.
+	 * Mirrors the DOM event standard.
+	 * @method stopPropagation
+	 **/
+	p.stopPropagation = function() {
+		this.propagationStopped = true;
+	};
+
+	/**
+	 * Sets {{#crossLink "Event/propagationStopped"}}{{/crossLink}} and
+	 * {{#crossLink "Event/immediatePropagationStopped"}}{{/crossLink}} to true.
+	 * Mirrors the DOM event standard.
+	 * @method stopImmediatePropagation
+	 **/
+	p.stopImmediatePropagation = function() {
+		this.immediatePropagationStopped = this.propagationStopped = true;
+	};
+	
+	/**
+	 * Causes the active listener to be removed via removeEventListener();
+	 * 
+	 * 		myBtn.addEventListener("click", function(evt) {
+	 * 			// do stuff...
+	 * 			evt.remove(); // removes this listener.
+	 * 		});
+	 * 
+	 * @method remove
+	 **/
+	p.remove = function() {
+		this.removed = true;
+	};
+	
+	/**
+	 * Returns a clone of the Event instance.
+	 * @method clone
+	 * @return {Event} a clone of the Event instance.
+	 **/
+	p.clone = function() {
+		return new Event(this.type, this.bubbles, this.cancelable);
+	};
+	
+	/**
+	 * Provides a chainable shortcut method for setting a number of properties on the instance.
+	 *
+	 * @method set
+	 * @param {Object} props A generic object containing properties to copy to the instance.
+	 * @return {Event} Returns the instance the method is called on (useful for chaining calls.)
+	 * @chainable
+	*/
+	p.set = function(props) {
+		for (var n in props) { this[n] = props[n]; }
+		return this;
+	};
+
+	/**
+	 * Returns a string representation of this object.
+	 * @method toString
+	 * @return {String} a string representation of the instance.
+	 **/
+	p.toString = function() {
+		return "[Event (type="+this.type+")]";
+	};
+
+	createjs.Event = Event;
 }());
 
 //##############################################################################
 // EventDispatcher.js
 //##############################################################################
 
-this.createjs = this.createjs||{};
-
-(function() {
-	"use strict";
-
-
-// constructor:
-	/**
-	 * EventDispatcher provides methods for managing queues of event listeners and dispatching events.
-	 *
-	 * You can either extend EventDispatcher or mix its methods into an existing prototype or instance by using the
-	 * EventDispatcher {{#crossLink "EventDispatcher/initialize"}}{{/crossLink}} method.
-	 * 
-	 * Together with the CreateJS Event class, EventDispatcher provides an extended event model that is based on the
-	 * DOM Level 2 event model, including addEventListener, removeEventListener, and dispatchEvent. It supports
-	 * bubbling / capture, preventDefault, stopPropagation, stopImmediatePropagation, and handleEvent.
-	 * 
-	 * EventDispatcher also exposes a {{#crossLink "EventDispatcher/on"}}{{/crossLink}} method, which makes it easier
-	 * to create scoped listeners, listeners that only run once, and listeners with associated arbitrary data. The 
-	 * {{#crossLink "EventDispatcher/off"}}{{/crossLink}} method is merely an alias to
-	 * {{#crossLink "EventDispatcher/removeEventListener"}}{{/crossLink}}.
-	 * 
-	 * Another addition to the DOM Level 2 model is the {{#crossLink "EventDispatcher/removeAllEventListeners"}}{{/crossLink}}
-	 * method, which can be used to listeners for all events, or listeners for a specific event. The Event object also 
-	 * includes a {{#crossLink "Event/remove"}}{{/crossLink}} method which removes the active listener.
-	 *
-	 * <h4>Example</h4>
-	 * Add EventDispatcher capabilities to the "MyClass" class.
-	 *
-	 *      EventDispatcher.initialize(MyClass.prototype);
-	 *
-	 * Add an event (see {{#crossLink "EventDispatcher/addEventListener"}}{{/crossLink}}).
-	 *
-	 *      instance.addEventListener("eventName", handlerMethod);
-	 *      function handlerMethod(event) {
-	 *          console.log(event.target + " Was Clicked");
-	 *      }
-	 *
-	 * <b>Maintaining proper scope</b><br />
-	 * Scope (ie. "this") can be be a challenge with events. Using the {{#crossLink "EventDispatcher/on"}}{{/crossLink}}
-	 * method to subscribe to events simplifies this.
-	 *
-	 *      instance.addEventListener("click", function(event) {
-	 *          console.log(instance == this); // false, scope is ambiguous.
-	 *      });
-	 *      
-	 *      instance.on("click", function(event) {
-	 *          console.log(instance == this); // true, "on" uses dispatcher scope by default.
-	 *      });
-	 * 
-	 * If you want to use addEventListener instead, you may want to use function.bind() or a similar proxy to manage
-	 * scope.
-	 *
-	 * <b>Browser support</b>
-	 * The event model in CreateJS can be used separately from the suite in any project, however the inheritance model
-	 * requires modern browsers (IE9+).
-	 *      
-	 *
-	 * @class EventDispatcher
-	 * @constructor
-	 **/
-	function EventDispatcher() {
-	
-	
-	// private properties:
-		/**
-		 * @protected
-		 * @property _listeners
-		 * @type Object
-		 **/
-		this._listeners = null;
-		
-		/**
-		 * @protected
-		 * @property _captureListeners
-		 * @type Object
-		 **/
-		this._captureListeners = null;
-	}
-	var p = EventDispatcher.prototype;
-
-	/**
-	 * <strong>REMOVED</strong>. Removed in favor of using `MySuperClass_constructor`.
-	 * See {{#crossLink "Utility Methods/extend"}}{{/crossLink}} and {{#crossLink "Utility Methods/promote"}}{{/crossLink}}
-	 * for details.
-	 *
-	 * There is an inheritance tutorial distributed with EaselJS in /tutorials/Inheritance.
-	 *
-	 * @method initialize
-	 * @protected
-	 * @deprecated
-	 */
-	// p.initialize = function() {}; // searchable for devs wondering where it is.
-
-
-// static public methods:
-	/**
-	 * Static initializer to mix EventDispatcher methods into a target object or prototype.
-	 * 
-	 * 		EventDispatcher.initialize(MyClass.prototype); // add to the prototype of the class
-	 * 		EventDispatcher.initialize(myObject); // add to a specific instance
-	 * 
-	 * @method initialize
-	 * @static
-	 * @param {Object} target The target object to inject EventDispatcher methods into. This can be an instance or a
-	 * prototype.
-	 **/
-	EventDispatcher.initialize = function(target) {
-		target.addEventListener = p.addEventListener;
-		target.on = p.on;
-		target.removeEventListener = target.off =  p.removeEventListener;
-		target.removeAllEventListeners = p.removeAllEventListeners;
-		target.hasEventListener = p.hasEventListener;
-		target.dispatchEvent = p.dispatchEvent;
-		target._dispatchEvent = p._dispatchEvent;
-		target.willTrigger = p.willTrigger;
-	};
-	
-
-// public methods:
-	/**
-	 * Adds the specified event listener. Note that adding multiple listeners to the same function will result in
-	 * multiple callbacks getting fired.
-	 *
-	 * <h4>Example</h4>
-	 *
-	 *      displayObject.addEventListener("click", handleClick);
-	 *      function handleClick(event) {
-	 *         // Click happened.
-	 *      }
-	 *
-	 * @method addEventListener
-	 * @param {String} type The string type of the event.
-	 * @param {Function | Object} listener An object with a handleEvent method, or a function that will be called when
-	 * the event is dispatched.
-	 * @param {Boolean} [useCapture] For events that bubble, indicates whether to listen for the event in the capture or bubbling/target phase.
-	 * @return {Function | Object} Returns the listener for chaining or assignment.
-	 **/
-	p.addEventListener = function(type, listener, useCapture) {
-		var listeners;
-		if (useCapture) {
-			listeners = this._captureListeners = this._captureListeners||{};
-		} else {
-			listeners = this._listeners = this._listeners||{};
-		}
-		var arr = listeners[type];
-		if (arr) { this.removeEventListener(type, listener, useCapture); }
-		arr = listeners[type]; // remove may have deleted the array
-		if (!arr) { listeners[type] = [listener];  }
-		else { arr.push(listener); }
-		return listener;
-	};
-	
-	/**
-	 * A shortcut method for using addEventListener that makes it easier to specify an execution scope, have a listener
-	 * only run once, associate arbitrary data with the listener, and remove the listener.
-	 * 
-	 * This method works by creating an anonymous wrapper function and subscribing it with addEventListener.
-	 * The wrapper function is returned for use with `removeEventListener` (or `off`).
-	 * 
-	 * <b>IMPORTANT:</b> To remove a listener added with `on`, you must pass in the returned wrapper function as the listener, or use
-	 * {{#crossLink "Event/remove"}}{{/crossLink}}. Likewise, each time you call `on` a NEW wrapper function is subscribed, so multiple calls
-	 * to `on` with the same params will create multiple listeners.
-	 * 
-	 * <h4>Example</h4>
-	 * 
-	 * 		var listener = myBtn.on("click", handleClick, null, false, {count:3});
-	 * 		function handleClick(evt, data) {
-	 * 			data.count -= 1;
-	 * 			console.log(this == myBtn); // true - scope defaults to the dispatcher
-	 * 			if (data.count == 0) {
-	 * 				alert("clicked 3 times!");
-	 * 				myBtn.off("click", listener);
-	 * 				// alternately: evt.remove();
-	 * 			}
-	 * 		}
-	 * 
-	 * @method on
-	 * @param {String} type The string type of the event.
-	 * @param {Function | Object} listener An object with a handleEvent method, or a function that will be called when
-	 * the event is dispatched.
-	 * @param {Object} [scope] The scope to execute the listener in. Defaults to the dispatcher/currentTarget for function listeners, and to the listener itself for object listeners (ie. using handleEvent).
-	 * @param {Boolean} [once=false] If true, the listener will remove itself after the first time it is triggered.
-	 * @param {*} [data] Arbitrary data that will be included as the second parameter when the listener is called.
-	 * @param {Boolean} [useCapture=false] For events that bubble, indicates whether to listen for the event in the capture or bubbling/target phase.
-	 * @return {Function} Returns the anonymous function that was created and assigned as the listener. This is needed to remove the listener later using .removeEventListener.
-	 **/
-	p.on = function(type, listener, scope, once, data, useCapture) {
-		if (listener.handleEvent) {
-			scope = scope||listener;
-			listener = listener.handleEvent;
-		}
-		scope = scope||this;
-		return this.addEventListener(type, function(evt) {
-				listener.call(scope, evt, data);
-				once&&evt.remove();
-			}, useCapture);
-	};
-
-	/**
-	 * Removes the specified event listener.
-	 *
-	 * <b>Important Note:</b> that you must pass the exact function reference used when the event was added. If a proxy
-	 * function, or function closure is used as the callback, the proxy/closure reference must be used - a new proxy or
-	 * closure will not work.
-	 *
-	 * <h4>Example</h4>
-	 *
-	 *      displayObject.removeEventListener("click", handleClick);
-	 *
-	 * @method removeEventListener
-	 * @param {String} type The string type of the event.
-	 * @param {Function | Object} listener The listener function or object.
-	 * @param {Boolean} [useCapture] For events that bubble, indicates whether to listen for the event in the capture or bubbling/target phase.
-	 **/
-	p.removeEventListener = function(type, listener, useCapture) {
-		var listeners = useCapture ? this._captureListeners : this._listeners;
-		if (!listeners) { return; }
-		var arr = listeners[type];
-		if (!arr) { return; }
-		for (var i=0,l=arr.length; i<l; i++) {
-			if (arr[i] == listener) {
-				if (l==1) { delete(listeners[type]); } // allows for faster checks.
-				else { arr.splice(i,1); }
-				break;
-			}
-		}
-	};
-	
-	/**
-	 * A shortcut to the removeEventListener method, with the same parameters and return value. This is a companion to the
-	 * .on method.
-	 * 
-	 * <b>IMPORTANT:</b> To remove a listener added with `on`, you must pass in the returned wrapper function as the listener. See 
-	 * {{#crossLink "EventDispatcher/on"}}{{/crossLink}} for an example.
-	 *
-	 * @method off
-	 * @param {String} type The string type of the event.
-	 * @param {Function | Object} listener The listener function or object.
-	 * @param {Boolean} [useCapture] For events that bubble, indicates whether to listen for the event in the capture or bubbling/target phase.
-	 **/
-	p.off = p.removeEventListener;
-
-	/**
-	 * Removes all listeners for the specified type, or all listeners of all types.
-	 *
-	 * <h4>Example</h4>
-	 *
-	 *      // Remove all listeners
-	 *      displayObject.removeAllEventListeners();
-	 *
-	 *      // Remove all click listeners
-	 *      displayObject.removeAllEventListeners("click");
-	 *
-	 * @method removeAllEventListeners
-	 * @param {String} [type] The string type of the event. If omitted, all listeners for all types will be removed.
-	 **/
-	p.removeAllEventListeners = function(type) {
-		if (!type) { this._listeners = this._captureListeners = null; }
-		else {
-			if (this._listeners) { delete(this._listeners[type]); }
-			if (this._captureListeners) { delete(this._captureListeners[type]); }
-		}
-	};
-
-	/**
-	 * Dispatches the specified event to all listeners.
-	 *
-	 * <h4>Example</h4>
-	 *
-	 *      // Use a string event
-	 *      this.dispatchEvent("complete");
-	 *
-	 *      // Use an Event instance
-	 *      var event = new createjs.Event("progress");
-	 *      this.dispatchEvent(event);
-	 *
-	 * @method dispatchEvent
-	 * @param {Object | String | Event} eventObj An object with a "type" property, or a string type.
-	 * While a generic object will work, it is recommended to use a CreateJS Event instance. If a string is used,
-	 * dispatchEvent will construct an Event instance if necessary with the specified type. This latter approach can
-	 * be used to avoid event object instantiation for non-bubbling events that may not have any listeners.
-	 * @param {Boolean} [bubbles] Specifies the `bubbles` value when a string was passed to eventObj.
-	 * @param {Boolean} [cancelable] Specifies the `cancelable` value when a string was passed to eventObj.
-	 * @return {Boolean} Returns false if `preventDefault()` was called on a cancelable event, true otherwise.
-	 **/
-	p.dispatchEvent = function(eventObj, bubbles, cancelable) {
-		if (typeof eventObj == "string") {
-			// skip everything if there's no listeners and it doesn't bubble:
-			var listeners = this._listeners;
-			if (!bubbles && (!listeners || !listeners[eventObj])) { return true; }
-			eventObj = new createjs.Event(eventObj, bubbles, cancelable);
-		} else if (eventObj.target && eventObj.clone) {
-			// redispatching an active event object, so clone it:
-			eventObj = eventObj.clone();
-		}
-		
-<<<<<<< HEAD
-		// TODO: it would be nice to eliminate this. Maybe in favour of evtObj instanceof Event? Or !!evtObj.createEvent
-		try { eventObj.target = this; } catch (e) {} // try/catch allows redispatching of native events
-=======
-		// if we are redispatching native events, we can't update the target.
-		if (!eventObj instanceof window.Event) { eventObj.target = this }
->>>>>>> 9a271b6a
-
-		if (!eventObj.bubbles || !this.parent) {
-			this._dispatchEvent(eventObj, 2);
-		} else {
-			var top=this, list=[top];
-			while (top.parent) { list.push(top = top.parent); }
-			var i, l=list.length;
-
-			// capture & atTarget
-			for (i=l-1; i>=0 && !eventObj.propagationStopped; i--) {
-				list[i]._dispatchEvent(eventObj, 1+(i==0));
-			}
-			// bubbling
-			for (i=1; i<l && !eventObj.propagationStopped; i++) {
-				list[i]._dispatchEvent(eventObj, 3);
-			}
-		}
-		return !eventObj.defaultPrevented;
-	};
-
-	/**
-	 * Indicates whether there is at least one listener for the specified event type.
-	 * @method hasEventListener
-	 * @param {String} type The string type of the event.
-	 * @return {Boolean} Returns true if there is at least one listener for the specified event.
-	 **/
-	p.hasEventListener = function(type) {
-		var listeners = this._listeners, captureListeners = this._captureListeners;
-		return !!((listeners && listeners[type]) || (captureListeners && captureListeners[type]));
-	};
-	
-	/**
-	 * Indicates whether there is at least one listener for the specified event type on this object or any of its
-	 * ancestors (parent, parent's parent, etc). A return value of true indicates that if a bubbling event of the
-	 * specified type is dispatched from this object, it will trigger at least one listener.
-	 * 
-	 * This is similar to {{#crossLink "EventDispatcher/hasEventListener"}}{{/crossLink}}, but it searches the entire
-	 * event flow for a listener, not just this object.
-	 * @method willTrigger
-	 * @param {String} type The string type of the event.
-	 * @return {Boolean} Returns `true` if there is at least one listener for the specified event.
-	 **/
-	p.willTrigger = function(type) {
-		var o = this;
-		while (o) {
-			if (o.hasEventListener(type)) { return true; }
-			o = o.parent;
-		}
-		return false;
-	};
-
-	/**
-	 * @method toString
-	 * @return {String} a string representation of the instance.
-	 **/
-	p.toString = function() {
-		return "[EventDispatcher]";
-	};
-
-
-// private methods:
-	/**
-	 * @method _dispatchEvent
-	 * @param {Object | String | Event} eventObj
-	 * @param {Object} eventPhase
-	 * @protected
-	 **/
-	p._dispatchEvent = function(eventObj, eventPhase) {
-		var l, listeners = (eventPhase==1) ? this._captureListeners : this._listeners;
-		if (eventObj && listeners) {
-			var arr = listeners[eventObj.type];
-			if (!arr||!(l=arr.length)) { return; }
-			if (!eventObj instanceof window.Event) {
-				eventObj.currentTarget = this;
-				eventObj.eventPhase = eventPhase;
-			}
-			eventObj.removed = false;
-			
-			arr = arr.slice(); // to avoid issues with items being removed or added during the dispatch
-			for (var i=0; i<l && !eventObj.immediatePropagationStopped; i++) {
-				var o = arr[i];
-				if (o.handleEvent) { o.handleEvent(eventObj); }
-				else { o(eventObj); }
-				if (eventObj.removed) {
-					this.off(eventObj.type, o, eventPhase==1);
-					eventObj.removed = false;
-				}
-			}
-		}
-	};
-
-
-	createjs.EventDispatcher = EventDispatcher;
+this.createjs = this.createjs||{};
+
+(function() {
+	"use strict";
+
+
+// constructor:
+	/**
+	 * EventDispatcher provides methods for managing queues of event listeners and dispatching events.
+	 *
+	 * You can either extend EventDispatcher or mix its methods into an existing prototype or instance by using the
+	 * EventDispatcher {{#crossLink "EventDispatcher/initialize"}}{{/crossLink}} method.
+	 * 
+	 * Together with the CreateJS Event class, EventDispatcher provides an extended event model that is based on the
+	 * DOM Level 2 event model, including addEventListener, removeEventListener, and dispatchEvent. It supports
+	 * bubbling / capture, preventDefault, stopPropagation, stopImmediatePropagation, and handleEvent.
+	 * 
+	 * EventDispatcher also exposes a {{#crossLink "EventDispatcher/on"}}{{/crossLink}} method, which makes it easier
+	 * to create scoped listeners, listeners that only run once, and listeners with associated arbitrary data. The 
+	 * {{#crossLink "EventDispatcher/off"}}{{/crossLink}} method is merely an alias to
+	 * {{#crossLink "EventDispatcher/removeEventListener"}}{{/crossLink}}.
+	 * 
+	 * Another addition to the DOM Level 2 model is the {{#crossLink "EventDispatcher/removeAllEventListeners"}}{{/crossLink}}
+	 * method, which can be used to listeners for all events, or listeners for a specific event. The Event object also 
+	 * includes a {{#crossLink "Event/remove"}}{{/crossLink}} method which removes the active listener.
+	 *
+	 * <h4>Example</h4>
+	 * Add EventDispatcher capabilities to the "MyClass" class.
+	 *
+	 *      EventDispatcher.initialize(MyClass.prototype);
+	 *
+	 * Add an event (see {{#crossLink "EventDispatcher/addEventListener"}}{{/crossLink}}).
+	 *
+	 *      instance.addEventListener("eventName", handlerMethod);
+	 *      function handlerMethod(event) {
+	 *          console.log(event.target + " Was Clicked");
+	 *      }
+	 *
+	 * <b>Maintaining proper scope</b><br />
+	 * Scope (ie. "this") can be be a challenge with events. Using the {{#crossLink "EventDispatcher/on"}}{{/crossLink}}
+	 * method to subscribe to events simplifies this.
+	 *
+	 *      instance.addEventListener("click", function(event) {
+	 *          console.log(instance == this); // false, scope is ambiguous.
+	 *      });
+	 *      
+	 *      instance.on("click", function(event) {
+	 *          console.log(instance == this); // true, "on" uses dispatcher scope by default.
+	 *      });
+	 * 
+	 * If you want to use addEventListener instead, you may want to use function.bind() or a similar proxy to manage scope.
+	 *      
+	 *
+	 * @class EventDispatcher
+	 * @constructor
+	 **/
+	function EventDispatcher() {
+	
+	
+	// private properties:
+		/**
+		 * @protected
+		 * @property _listeners
+		 * @type Object
+		 **/
+		this._listeners = null;
+		
+		/**
+		 * @protected
+		 * @property _captureListeners
+		 * @type Object
+		 **/
+		this._captureListeners = null;
+	}
+	var p = EventDispatcher.prototype;
+
+	/**
+	 * <strong>REMOVED</strong>. Removed in favor of using `MySuperClass_constructor`.
+	 * See {{#crossLink "Utility Methods/extend"}}{{/crossLink}} and {{#crossLink "Utility Methods/promote"}}{{/crossLink}}
+	 * for details.
+	 *
+	 * There is an inheritance tutorial distributed with EaselJS in /tutorials/Inheritance.
+	 *
+	 * @method initialize
+	 * @protected
+	 * @deprecated
+	 */
+	// p.initialize = function() {}; // searchable for devs wondering where it is.
+
+
+// static public methods:
+	/**
+	 * Static initializer to mix EventDispatcher methods into a target object or prototype.
+	 * 
+	 * 		EventDispatcher.initialize(MyClass.prototype); // add to the prototype of the class
+	 * 		EventDispatcher.initialize(myObject); // add to a specific instance
+	 * 
+	 * @method initialize
+	 * @static
+	 * @param {Object} target The target object to inject EventDispatcher methods into. This can be an instance or a
+	 * prototype.
+	 **/
+	EventDispatcher.initialize = function(target) {
+		target.addEventListener = p.addEventListener;
+		target.on = p.on;
+		target.removeEventListener = target.off =  p.removeEventListener;
+		target.removeAllEventListeners = p.removeAllEventListeners;
+		target.hasEventListener = p.hasEventListener;
+		target.dispatchEvent = p.dispatchEvent;
+		target._dispatchEvent = p._dispatchEvent;
+		target.willTrigger = p.willTrigger;
+	};
+	
+
+// public methods:
+	/**
+	 * Adds the specified event listener. Note that adding multiple listeners to the same function will result in
+	 * multiple callbacks getting fired.
+	 *
+	 * <h4>Example</h4>
+	 *
+	 *      displayObject.addEventListener("click", handleClick);
+	 *      function handleClick(event) {
+	 *         // Click happened.
+	 *      }
+	 *
+	 * @method addEventListener
+	 * @param {String} type The string type of the event.
+	 * @param {Function | Object} listener An object with a handleEvent method, or a function that will be called when
+	 * the event is dispatched.
+	 * @param {Boolean} [useCapture] For events that bubble, indicates whether to listen for the event in the capture or bubbling/target phase.
+	 * @return {Function | Object} Returns the listener for chaining or assignment.
+	 **/
+	p.addEventListener = function(type, listener, useCapture) {
+		var listeners;
+		if (useCapture) {
+			listeners = this._captureListeners = this._captureListeners||{};
+		} else {
+			listeners = this._listeners = this._listeners||{};
+		}
+		var arr = listeners[type];
+		if (arr) { this.removeEventListener(type, listener, useCapture); }
+		arr = listeners[type]; // remove may have deleted the array
+		if (!arr) { listeners[type] = [listener];  }
+		else { arr.push(listener); }
+		return listener;
+	};
+	
+	/**
+	 * A shortcut method for using addEventListener that makes it easier to specify an execution scope, have a listener
+	 * only run once, associate arbitrary data with the listener, and remove the listener.
+	 * 
+	 * This method works by creating an anonymous wrapper function and subscribing it with addEventListener.
+	 * The created anonymous function is returned for use with .removeEventListener (or .off).
+	 * 
+	 * <h4>Example</h4>
+	 * 
+	 * 		var listener = myBtn.on("click", handleClick, null, false, {count:3});
+	 * 		function handleClick(evt, data) {
+	 * 			data.count -= 1;
+	 * 			console.log(this == myBtn); // true - scope defaults to the dispatcher
+	 * 			if (data.count == 0) {
+	 * 				alert("clicked 3 times!");
+	 * 				myBtn.off("click", listener);
+	 * 				// alternately: evt.remove();
+	 * 			}
+	 * 		}
+	 * 
+	 * @method on
+	 * @param {String} type The string type of the event.
+	 * @param {Function | Object} listener An object with a handleEvent method, or a function that will be called when
+	 * the event is dispatched.
+	 * @param {Object} [scope] The scope to execute the listener in. Defaults to the dispatcher/currentTarget for function listeners, and to the listener itself for object listeners (ie. using handleEvent).
+	 * @param {Boolean} [once=false] If true, the listener will remove itself after the first time it is triggered.
+	 * @param {*} [data] Arbitrary data that will be included as the second parameter when the listener is called.
+	 * @param {Boolean} [useCapture=false] For events that bubble, indicates whether to listen for the event in the capture or bubbling/target phase.
+	 * @return {Function} Returns the anonymous function that was created and assigned as the listener. This is needed to remove the listener later using .removeEventListener.
+	 **/
+	p.on = function(type, listener, scope, once, data, useCapture) {
+		if (listener.handleEvent) {
+			scope = scope||listener;
+			listener = listener.handleEvent;
+		}
+		scope = scope||this;
+		return this.addEventListener(type, function(evt) {
+				listener.call(scope, evt, data);
+				once&&evt.remove();
+			}, useCapture);
+	};
+
+	/**
+	 * Removes the specified event listener.
+	 *
+	 * <b>Important Note:</b> that you must pass the exact function reference used when the event was added. If a proxy
+	 * function, or function closure is used as the callback, the proxy/closure reference must be used - a new proxy or
+	 * closure will not work.
+	 *
+	 * <h4>Example</h4>
+	 *
+	 *      displayObject.removeEventListener("click", handleClick);
+	 *
+	 * @method removeEventListener
+	 * @param {String} type The string type of the event.
+	 * @param {Function | Object} listener The listener function or object.
+	 * @param {Boolean} [useCapture] For events that bubble, indicates whether to listen for the event in the capture or bubbling/target phase.
+	 **/
+	p.removeEventListener = function(type, listener, useCapture) {
+		var listeners = useCapture ? this._captureListeners : this._listeners;
+		if (!listeners) { return; }
+		var arr = listeners[type];
+		if (!arr) { return; }
+		for (var i=0,l=arr.length; i<l; i++) {
+			if (arr[i] == listener) {
+				if (l==1) { delete(listeners[type]); } // allows for faster checks.
+				else { arr.splice(i,1); }
+				break;
+			}
+		}
+	};
+	
+	/**
+	 * A shortcut to the removeEventListener method, with the same parameters and return value. This is a companion to the
+	 * .on method.
+	 *
+	 * @method off
+	 * @param {String} type The string type of the event.
+	 * @param {Function | Object} listener The listener function or object.
+	 * @param {Boolean} [useCapture] For events that bubble, indicates whether to listen for the event in the capture or bubbling/target phase.
+	 **/
+	p.off = p.removeEventListener;
+
+	/**
+	 * Removes all listeners for the specified type, or all listeners of all types.
+	 *
+	 * <h4>Example</h4>
+	 *
+	 *      // Remove all listeners
+	 *      displayObject.removeAllEventListeners();
+	 *
+	 *      // Remove all click listeners
+	 *      displayObject.removeAllEventListeners("click");
+	 *
+	 * @method removeAllEventListeners
+	 * @param {String} [type] The string type of the event. If omitted, all listeners for all types will be removed.
+	 **/
+	p.removeAllEventListeners = function(type) {
+		if (!type) { this._listeners = this._captureListeners = null; }
+		else {
+			if (this._listeners) { delete(this._listeners[type]); }
+			if (this._captureListeners) { delete(this._captureListeners[type]); }
+		}
+	};
+
+	/**
+	 * Dispatches the specified event to all listeners.
+	 *
+	 * <h4>Example</h4>
+	 *
+	 *      // Use a string event
+	 *      this.dispatchEvent("complete");
+	 *
+	 *      // Use an Event instance
+	 *      var event = new createjs.Event("progress");
+	 *      this.dispatchEvent(event);
+	 *
+	 * @method dispatchEvent
+	 * @param {Object | String | Event} eventObj An object with a "type" property, or a string type.
+	 * While a generic object will work, it is recommended to use a CreateJS Event instance. If a string is used,
+	 * dispatchEvent will construct an Event instance with the specified type.
+	 * @return {Boolean} Returns the value of eventObj.defaultPrevented.
+	 **/
+	p.dispatchEvent = function(eventObj) {
+		if (typeof eventObj == "string") {
+			// won't bubble, so skip everything if there's no listeners:
+			var listeners = this._listeners;
+			if (!listeners || !listeners[eventObj]) { return false; }
+			eventObj = new createjs.Event(eventObj);
+		} else if (eventObj.target && eventObj.clone) {
+			// redispatching an active event object, so clone it:
+			eventObj = eventObj.clone();
+		}
+		
+		// if we are redispatching native events, we can't update the target.
+		if (!eventObj instanceof window.Event) { eventObj.target = this }
+
+		if (!eventObj.bubbles || !this.parent) {
+			this._dispatchEvent(eventObj, 2);
+		} else {
+			var top=this, list=[top];
+			while (top.parent) { list.push(top = top.parent); }
+			var i, l=list.length;
+
+			// capture & atTarget
+			for (i=l-1; i>=0 && !eventObj.propagationStopped; i--) {
+				list[i]._dispatchEvent(eventObj, 1+(i==0));
+			}
+			// bubbling
+			for (i=1; i<l && !eventObj.propagationStopped; i++) {
+				list[i]._dispatchEvent(eventObj, 3);
+			}
+		}
+		return eventObj.defaultPrevented;
+	};
+
+	/**
+	 * Indicates whether there is at least one listener for the specified event type.
+	 * @method hasEventListener
+	 * @param {String} type The string type of the event.
+	 * @return {Boolean} Returns true if there is at least one listener for the specified event.
+	 **/
+	p.hasEventListener = function(type) {
+		var listeners = this._listeners, captureListeners = this._captureListeners;
+		return !!((listeners && listeners[type]) || (captureListeners && captureListeners[type]));
+	};
+	
+	/**
+	 * Indicates whether there is at least one listener for the specified event type on this object or any of its
+	 * ancestors (parent, parent's parent, etc). A return value of true indicates that if a bubbling event of the
+	 * specified type is dispatched from this object, it will trigger at least one listener.
+	 * 
+	 * This is similar to {{#crossLink "EventDispatcher/hasEventListener"}}{{/crossLink}}, but it searches the entire
+	 * event flow for a listener, not just this object.
+	 * @method willTrigger
+	 * @param {String} type The string type of the event.
+	 * @return {Boolean} Returns `true` if there is at least one listener for the specified event.
+	 **/
+	p.willTrigger = function(type) {
+		var o = this;
+		while (o) {
+			if (o.hasEventListener(type)) { return true; }
+			o = o.parent;
+		}
+		return false;
+	};
+
+	/**
+	 * @method toString
+	 * @return {String} a string representation of the instance.
+	 **/
+	p.toString = function() {
+		return "[EventDispatcher]";
+	};
+
+
+// private methods:
+	/**
+	 * @method _dispatchEvent
+	 * @param {Object | String | Event} eventObj
+	 * @param {Object} eventPhase
+	 * @protected
+	 **/
+	p._dispatchEvent = function(eventObj, eventPhase) {
+		var l, listeners = (eventPhase==1) ? this._captureListeners : this._listeners;
+		if (eventObj && listeners) {
+			var arr = listeners[eventObj.type];
+			if (!arr||!(l=arr.length)) { return; }
+			if (!eventObj instanceof window.Event) {
+				eventObj.currentTarget = this;
+				eventObj.eventPhase = eventPhase;
+			}
+			eventObj.removed = false;
+			
+			arr = arr.slice(); // to avoid issues with items being removed or added during the dispatch
+			for (var i=0; i<l && !eventObj.immediatePropagationStopped; i++) {
+				var o = arr[i];
+				if (o.handleEvent) { o.handleEvent(eventObj); }
+				else { o(eventObj); }
+				if (eventObj.removed) {
+					this.off(eventObj.type, o, eventPhase==1);
+					eventObj.removed = false;
+				}
+			}
+		}
+	};
+
+
+	createjs.EventDispatcher = EventDispatcher;
 }());
 
 //##############################################################################
 // Ticker.js
 //##############################################################################
 
-<<<<<<< HEAD
-this.createjs = this.createjs||{};
-
-(function() {
-	"use strict";
-
-
-// constructor:
-	/**
-	 * The Ticker provides a centralized tick or heartbeat broadcast at a set interval. Listeners can subscribe to the tick
-	 * event to be notified when a set time interval has elapsed.
-	 *
-	 * Note that the interval that the tick event is called is a target interval, and may be broadcast at a slower interval
-	 * when under high CPU load. The Ticker class uses a static interface (ex. `Ticker.framerate = 30;`) and
-	 * can not be instantiated.
-	 *
-	 * <h4>Example</h4>
-	 *
-	 *      createjs.Ticker.addEventListener("tick", handleTick);
-	 *      function handleTick(event) {
-	 *          // Actions carried out each tick (aka frame)
-	 *          if (!event.paused) {
-	 *              // Actions carried out when the Ticker is not paused.
-	 *          }
-	 *      }
-	 *
-	 * @class Ticker
-	 * @uses EventDispatcher
-	 * @static
-	 **/
-	function Ticker() {
-		throw "Ticker cannot be instantiated.";
-	}
-
-
-// constants:
-	/**
-	 * In this mode, Ticker uses the requestAnimationFrame API, but attempts to synch the ticks to target framerate. It
-	 * uses a simple heuristic that compares the time of the RAF return to the target time for the current frame and
-	 * dispatches the tick when the time is within a certain threshold.
-	 *
-	 * This mode has a higher variance for time between frames than {{#crossLink "Ticker/TIMEOUT:property"}}{{/crossLink}},
-	 * but does not require that content be time based as with {{#crossLink "Ticker/RAF:property"}}{{/crossLink}} while
-	 * gaining the benefits of that API (screen synch, background throttling).
-	 *
-	 * Variance is usually lowest for framerates that are a divisor of the RAF frequency. This is usually 60, so
-	 * framerates of 10, 12, 15, 20, and 30 work well.
-	 *
-	 * Falls back to {{#crossLink "Ticker/TIMEOUT:property"}}{{/crossLink}} if the requestAnimationFrame API is not
-	 * supported.
-	 * @property RAF_SYNCHED
-	 * @static
-	 * @type {String}
-	 * @default "synched"
-	 * @readonly
-	 **/
-	Ticker.RAF_SYNCHED = "synched";
-
-	/**
-	 * In this mode, Ticker passes through the requestAnimationFrame heartbeat, ignoring the target framerate completely.
-	 * Because requestAnimationFrame frequency is not deterministic, any content using this mode should be time based.
-	 * You can leverage {{#crossLink "Ticker/getTime"}}{{/crossLink}} and the {{#crossLink "Ticker/tick:event"}}{{/crossLink}}
-	 * event object's "delta" properties to make this easier.
-	 *
-	 * Falls back on {{#crossLink "Ticker/TIMEOUT:property"}}{{/crossLink}} if the requestAnimationFrame API is not
-	 * supported.
-	 * @property RAF
-	 * @static
-	 * @type {String}
-	 * @default "raf"
-	 * @readonly
-	 **/
-	Ticker.RAF = "raf";
-
-	/**
-	 * In this mode, Ticker uses the setTimeout API. This provides predictable, adaptive frame timing, but does not
-	 * provide the benefits of requestAnimationFrame (screen synch, background throttling).
-	 * @property TIMEOUT
-	 * @static
-	 * @type {String}
-	 * @default "timeout"
-	 * @readonly
-	 **/
-	Ticker.TIMEOUT = "timeout";
-
-
-// static events:
-	/**
-	 * Dispatched each tick. The event will be dispatched to each listener even when the Ticker has been paused using
-	 * {{#crossLink "Ticker/setPaused"}}{{/crossLink}}.
-	 *
-	 * <h4>Example</h4>
-	 *
-	 *      createjs.Ticker.addEventListener("tick", handleTick);
-	 *      function handleTick(event) {
-	 *          console.log("Paused:", event.paused, event.delta);
-	 *      }
-	 *
-	 * @event tick
-	 * @param {Object} target The object that dispatched the event.
-	 * @param {String} type The event type.
-	 * @param {Boolean} paused Indicates whether the ticker is currently paused.
-	 * @param {Number} delta The time elapsed in ms since the last tick.
-	 * @param {Number} time The total time in ms since Ticker was initialized.
-	 * @param {Number} runTime The total time in ms that Ticker was not paused since it was initialized. For example,
-	 * 	you could determine the amount of time that the Ticker has been paused since initialization with `time-runTime`.
-	 * @since 0.6.0
-	 */
-
-
-// public static properties:
-	/**
-	 * Deprecated in favour of {{#crossLink "Ticker/timingMode"}}{{/crossLink}}, and will be removed in a future version. If true, timingMode will
-	 * use {{#crossLink "Ticker/RAF_SYNCHED"}}{{/crossLink}} by default.
-	 * @deprecated Deprecated in favour of {{#crossLink "Ticker/timingMode"}}{{/crossLink}}.
-	 * @property useRAF
-	 * @static
-	 * @type {Boolean}
-	 * @default false
-	 **/
-	Ticker.useRAF = false;
-
-	/**
-	 * Specifies the timing api (setTimeout or requestAnimationFrame) and mode to use. See
-	 * {{#crossLink "Ticker/TIMEOUT"}}{{/crossLink}}, {{#crossLink "Ticker/RAF"}}{{/crossLink}}, and
-	 * {{#crossLink "Ticker/RAF_SYNCHED"}}{{/crossLink}} for mode details.
-	 * @property timingMode
-	 * @static
-	 * @type {String}
-	 * @default Ticker.TIMEOUT
-	 **/
-	Ticker.timingMode = null;
-
-	/**
-	 * Specifies a maximum value for the delta property in the tick event object. This is useful when building time
-	 * based animations and systems to prevent issues caused by large time gaps caused by background tabs, system sleep,
-	 * alert dialogs, or other blocking routines. Double the expected frame duration is often an effective value
-	 * (ex. maxDelta=50 when running at 40fps).
-	 * 
-	 * This does not impact any other values (ex. time, runTime, etc), so you may experience issues if you enable maxDelta
-	 * when using both delta and other values.
-	 * 
-	 * If 0, there is no maximum.
-	 * @property maxDelta
-	 * @static
-	 * @type {number}
-	 * @default 0
-	 */
-	Ticker.maxDelta = 0;
-	
-	/**
-	 * When the ticker is paused, all listeners will still receive a tick event, but the <code>paused</code> property
-	 * of the event will be `true`. Also, while paused the `runTime` will not increase. See {{#crossLink "Ticker/tick:event"}}{{/crossLink}},
-	 * {{#crossLink "Ticker/getTime"}}{{/crossLink}}, and {{#crossLink "Ticker/getEventTime"}}{{/crossLink}} for more
-	 * info.
-	 *
-	 * <h4>Example</h4>
-	 *
-	 *      createjs.Ticker.addEventListener("tick", handleTick);
-	 *      createjs.Ticker.paused = true;
-	 *      function handleTick(event) {
-	 *          console.log(event.paused,
-	 *          	createjs.Ticker.getTime(false),
-	 *          	createjs.Ticker.getTime(true));
-	 *      }
-	 *
-	 * @property paused
-	 * @static
-	 * @type {Boolean}
-	 * @default false
-	 **/
-	Ticker.paused = false;
-
-
-// mix-ins:
-	// EventDispatcher methods:
-	Ticker.removeEventListener = null;
-	Ticker.removeAllEventListeners = null;
-	Ticker.dispatchEvent = null;
-	Ticker.hasEventListener = null;
-	Ticker._listeners = null;
-	createjs.EventDispatcher.initialize(Ticker); // inject EventDispatcher methods.
-	Ticker._addEventListener = Ticker.addEventListener;
-	Ticker.addEventListener = function() {
-		!Ticker._inited&&Ticker.init();
-		return Ticker._addEventListener.apply(Ticker, arguments);
-	};
-
-
-// private static properties:
-	/**
-	 * @property _inited
-	 * @static
-	 * @type {Boolean}
-	 * @protected
-	 **/
-	Ticker._inited = false;
-
-	/**
-	 * @property _startTime
-	 * @static
-	 * @type {Number}
-	 * @protected
-	 **/
-	Ticker._startTime = 0;
-
-	/**
-	 * @property _pausedTime
-	 * @static
-	 * @type {Number}
-	 * @protected
-	 **/
-	Ticker._pausedTime=0;
-
-	/**
-	 * The number of ticks that have passed
-	 * @property _ticks
-	 * @static
-	 * @type {Number}
-	 * @protected
-	 **/
-	Ticker._ticks = 0;
-
-	/**
-	 * The number of ticks that have passed while Ticker has been paused
-	 * @property _pausedTicks
-	 * @static
-	 * @type {Number}
-	 * @protected
-	 **/
-	Ticker._pausedTicks = 0;
-
-	/**
-	 * @property _interval
-	 * @static
-	 * @type {Number}
-	 * @protected
-	 **/
-	Ticker._interval = 50;
-
-	/**
-	 * @property _lastTime
-	 * @static
-	 * @type {Number}
-	 * @protected
-	 **/
-	Ticker._lastTime = 0;
-
-	/**
-	 * @property _times
-	 * @static
-	 * @type {Array}
-	 * @protected
-	 **/
-	Ticker._times = null;
-
-	/**
-	 * @property _tickTimes
-	 * @static
-	 * @type {Array}
-	 * @protected
-	 **/
-	Ticker._tickTimes = null;
-
-	/**
-	 * Stores the timeout or requestAnimationFrame id.
-	 * @property _timerId
-	 * @static
-	 * @type {Number}
-	 * @protected
-	 **/
-	Ticker._timerId = null;
-	
-	/**
-	 * True if currently using requestAnimationFrame, false if using setTimeout. This may be different than timingMode
-	 * if that property changed and a tick hasn't fired.
-	 * @property _raf
-	 * @static
-	 * @type {Boolean}
-	 * @protected
-	 **/
-	Ticker._raf = true;
-	
-
-// static getter / setters:
-	/**
-	 * Use the {{#crossLink "Ticker/interval:property"}}{{/crossLink}} property instead.
-	 * @method setInterval
-	 * @static
-	 * @param {Number} interval
-	 * @deprecated
-	 **/
-	Ticker.setInterval = function(interval) {
-		Ticker._interval = interval;
-		if (!Ticker._inited) { return; }
-		Ticker._setupTick();
-	};
-
-	/**
-	 * Use the {{#crossLink "Ticker/interval:property"}}{{/crossLink}} property instead.
-	 * @method getInterval
-	 * @static
-	 * @return {Number}
-	 * @deprecated
-	 **/
-	Ticker.getInterval = function() {
-		return Ticker._interval;
-	};
-
-	/**
-	 * Use the {{#crossLink "Ticker/framerate:property"}}{{/crossLink}} property instead.
-	 * @method setFPS
-	 * @static
-	 * @param {Number} value
-	 * @deprecated
-	 **/
-	Ticker.setFPS = function(value) {
-		Ticker.setInterval(1000/value);
-	};
-
-	/**
-	 * Use the {{#crossLink "Ticker/framerate:property"}}{{/crossLink}} property instead.
-	 * @method getFPS
-	 * @static
-	 * @return {Number}
-	 * @deprecated
-	 **/
-	Ticker.getFPS = function() {
-		return 1000/Ticker._interval;
-	};
-
-	/**
-	 * Indicates the target time (in milliseconds) between ticks. Default is 50 (20 FPS).
-	 * Note that actual time between ticks may be more than specified depending on CPU load.
-	 * This property is ignored if the ticker is using the `RAF` timing mode.
-	 * @property interval
-	 * @static
-	 * @type {Number}
-	 **/
-	 
-	/**
-	 * Indicates the target frame rate in frames per second (FPS). Effectively just a shortcut to `interval`, where
-	 * `framerate == 1000/interval`.
-	 * @property framerate
-	 * @static
-	 * @type {Number}
-	 **/
-	try {
-		Object.defineProperties(Ticker, {
-			interval: { get: Ticker.getInterval, set: Ticker.setInterval },
-			framerate: { get: Ticker.getFPS, set: Ticker.setFPS }
-		});
-	} catch (e) { console.log(e); }
-
-
-// public static methods:
-	/**
-	 * Starts the tick. This is called automatically when the first listener is added.
-	 * @method init
-	 * @static
-	 **/
-	Ticker.init = function() {
-		if (Ticker._inited) { return; }
-		Ticker._inited = true;
-		Ticker._times = [];
-		Ticker._tickTimes = [];
-		Ticker._startTime = Ticker._getTime();
-		Ticker._times.push(Ticker._lastTime = 0);
-		Ticker.interval = Ticker._interval;
-	};
-	
-	/**
-	 * Stops the Ticker and removes all listeners. Use init() to restart the Ticker.
-	 * @method reset
-	 * @static
-	 **/
-	Ticker.reset = function() {
-		if (Ticker._raf) {
-			var f = window.cancelAnimationFrame || window.webkitCancelAnimationFrame || window.mozCancelAnimationFrame || window.oCancelAnimationFrame || window.msCancelAnimationFrame;
-			f&&f(Ticker._timerId);
-		} else {
-			clearTimeout(Ticker._timerId);
-		}
-		Ticker.removeAllEventListeners("tick");
-		Ticker._timerId = Ticker._times = Ticker._tickTimes = null;
-		Ticker._startTime = Ticker._lastTime = Ticker._ticks = 0;
-		Ticker._inited = false;
-	};
-
-	/**
-	 * Returns the average time spent within a tick. This can vary significantly from the value provided by getMeasuredFPS
-	 * because it only measures the time spent within the tick execution stack. 
-	 * 
-	 * Example 1: With a target FPS of 20, getMeasuredFPS() returns 20fps, which indicates an average of 50ms between 
-	 * the end of one tick and the end of the next. However, getMeasuredTickTime() returns 15ms. This indicates that 
-	 * there may be up to 35ms of "idle" time between the end of one tick and the start of the next.
-	 *
-	 * Example 2: With a target FPS of 30, getFPS() returns 10fps, which indicates an average of 100ms between the end of
-	 * one tick and the end of the next. However, getMeasuredTickTime() returns 20ms. This would indicate that something
-	 * other than the tick is using ~80ms (another script, DOM rendering, etc).
-	 * @method getMeasuredTickTime
-	 * @static
-	 * @param {Number} [ticks] The number of previous ticks over which to measure the average time spent in a tick.
-	 * Defaults to the number of ticks per second. To get only the last tick's time, pass in 1.
-	 * @return {Number} The average time spent in a tick in milliseconds.
-	 **/
-	Ticker.getMeasuredTickTime = function(ticks) {
-		var ttl=0, times=Ticker._tickTimes;
-		if (!times || times.length < 1) { return -1; }
-
-		// by default, calculate average for the past ~1 second:
-		ticks = Math.min(times.length, ticks||(Ticker.getFPS()|0));
-		for (var i=0; i<ticks; i++) { ttl += times[i]; }
-		return ttl/ticks;
-	};
-
-	/**
-	 * Returns the actual frames / ticks per second.
-	 * @method getMeasuredFPS
-	 * @static
-	 * @param {Number} [ticks] The number of previous ticks over which to measure the actual frames / ticks per second.
-	 * Defaults to the number of ticks per second.
-	 * @return {Number} The actual frames / ticks per second. Depending on performance, this may differ
-	 * from the target frames per second.
-	 **/
-	Ticker.getMeasuredFPS = function(ticks) {
-		var times = Ticker._times;
-		if (!times || times.length < 2) { return -1; }
-
-		// by default, calculate fps for the past ~1 second:
-		ticks = Math.min(times.length-1, ticks||(Ticker.getFPS()|0));
-		return 1000/((times[0]-times[ticks])/ticks);
-	};
-
-	/**
-	 * Use the {{#crossLink "Ticker/paused:property"}}{{/crossLink}} property instead.
-	 * @method setPaused
-	 * @static
-	 * @param {Boolean} value
-	 * @deprecated
-	 **/
-	Ticker.setPaused = function(value) {
-		// TODO: deprecated.
-		Ticker.paused = value;
-	};
-
-	/**
-	 * Use the {{#crossLink "Ticker/paused:property"}}{{/crossLink}} property instead.
-	 * @method getPaused
-	 * @static
-	 * @return {Boolean}
-	 * @deprecated
-	 **/
-	Ticker.getPaused = function() {
-		// TODO: deprecated.
-		return Ticker.paused;
-	};
-
-	/**
-	 * Returns the number of milliseconds that have elapsed since Ticker was initialized via {{#crossLink "Ticker/init"}}.
-	 * Returns -1 if Ticker has not been initialized. For example, you could use
-	 * this in a time synchronized animation to determine the exact amount of time that has elapsed.
-	 * @method getTime
-	 * @static
-	 * @param {Boolean} [runTime=false] If true only time elapsed while Ticker was not paused will be returned.
-	 * If false, the value returned will be total time elapsed since the first tick event listener was added.
-	 * @return {Number} Number of milliseconds that have elapsed since Ticker was initialized or -1.
-	 **/
-	Ticker.getTime = function(runTime) {
-		return Ticker._startTime ? Ticker._getTime() - (runTime ? Ticker._pausedTime : 0) : -1;
-	};
-
-	/**
-	 * Similar to the {{#crossLink "Ticker/getTime"}}{{/crossLink}} method, but returns the time on the most recent {{#crossLink "Ticker/tick:event"}}{{/crossLink}}
-	 * event object.
-	 * @method getEventTime
-	 * @static
-	 * @param runTime {Boolean} [runTime=false] If true, the runTime property will be returned instead of time.
-	 * @returns {number} The time or runTime property from the most recent tick event or -1.
-	 */
-	Ticker.getEventTime = function(runTime) {
-		return Ticker._startTime ? (Ticker._lastTime || Ticker._startTime) - (runTime ? Ticker._pausedTime : 0) : -1;
-	};
-	
-	/**
-	 * Returns the number of ticks that have been broadcast by Ticker.
-	 * @method getTicks
-	 * @static
-	 * @param {Boolean} pauseable Indicates whether to include ticks that would have been broadcast
-	 * while Ticker was paused. If true only tick events broadcast while Ticker is not paused will be returned.
-	 * If false, tick events that would have been broadcast while Ticker was paused will be included in the return
-	 * value. The default value is false.
-	 * @return {Number} of ticks that have been broadcast.
-	 **/
-	Ticker.getTicks = function(pauseable) {
-		return  Ticker._ticks - (pauseable ? Ticker._pausedTicks : 0);
-	};
-
-
-// private static methods:
-	/**
-	 * @method _handleSynch
-	 * @static
-	 * @protected
-	 **/
-	Ticker._handleSynch = function() {
-		Ticker._timerId = null;
-		Ticker._setupTick();
-
-		// run if enough time has elapsed, with a little bit of flexibility to be early:
-		if (Ticker._getTime() - Ticker._lastTime >= (Ticker._interval-1)*0.97) {
-			Ticker._tick();
-		}
-	};
-
-	/**
-	 * @method _handleRAF
-	 * @static
-	 * @protected
-	 **/
-	Ticker._handleRAF = function() {
-		Ticker._timerId = null;
-		Ticker._setupTick();
-		Ticker._tick();
-	};
-
-	/**
-	 * @method _handleTimeout
-	 * @static
-	 * @protected
-	 **/
-	Ticker._handleTimeout = function() {
-		Ticker._timerId = null;
-		Ticker._setupTick();
-		Ticker._tick();
-	};
-
-	/**
-	 * @method _setupTick
-	 * @static
-	 * @protected
-	 **/
-	Ticker._setupTick = function() {
-		if (Ticker._timerId != null) { return; } // avoid duplicates
-
-		var mode = Ticker.timingMode||(Ticker.useRAF&&Ticker.RAF_SYNCHED);
-		if (mode == Ticker.RAF_SYNCHED || mode == Ticker.RAF) {
-			var f = window.requestAnimationFrame || window.webkitRequestAnimationFrame || window.mozRequestAnimationFrame || window.oRequestAnimationFrame || window.msRequestAnimationFrame;
-			if (f) {
-				Ticker._timerId = f(mode == Ticker.RAF ? Ticker._handleRAF : Ticker._handleSynch);
-				Ticker._raf = true;
-				return;
-			}
-		}
-		Ticker._raf = false;
-		Ticker._timerId = setTimeout(Ticker._handleTimeout, Ticker._interval);
-	};
-
-	/**
-	 * @method _tick
-	 * @static
-	 * @protected
-	 **/
-	Ticker._tick = function() {
-		var paused = Ticker.paused;
-		var time = Ticker._getTime();
-		var elapsedTime = time-Ticker._lastTime;
-		Ticker._lastTime = time;
-		Ticker._ticks++;
-		
-		if (paused) {
-			Ticker._pausedTicks++;
-			Ticker._pausedTime += elapsedTime;
-		}
-		
-		if (Ticker.hasEventListener("tick")) {
-			var event = new createjs.Event("tick");
-			var maxDelta = Ticker.maxDelta;
-			event.delta = (maxDelta && elapsedTime > maxDelta) ? maxDelta : elapsedTime;
-			event.paused = paused;
-			event.time = time;
-			event.runTime = time-Ticker._pausedTime;
-			Ticker.dispatchEvent(event);
-		}
-		
-		Ticker._tickTimes.unshift(Ticker._getTime()-time);
-		while (Ticker._tickTimes.length > 100) { Ticker._tickTimes.pop(); }
-
-		Ticker._times.unshift(time);
-		while (Ticker._times.length > 100) { Ticker._times.pop(); }
-	};
-
-	/**
-	 * @method _getTime
-	 * @static
-	 * @protected
-	 **/
-	var now = window.performance && (performance.now || performance.mozNow || performance.msNow || performance.oNow || performance.webkitNow);
-	Ticker._getTime = function() {
-		return ((now&&now.call(performance))||(new Date().getTime())) - Ticker._startTime;
-	};
-
-
-	createjs.Ticker = Ticker;
+this.createjs = this.createjs||{};
+
+(function() {
+	"use strict";
+
+
+// constructor:
+	/**
+	 * The Ticker provides a centralized tick or heartbeat broadcast at a set interval. Listeners can subscribe to the tick
+	 * event to be notified when a set time interval has elapsed.
+	 *
+	 * Note that the interval that the tick event is called is a target interval, and may be broadcast at a slower interval
+	 * when under high CPU load. The Ticker class uses a static interface (ex. `Ticker.framerate = 30;`) and
+	 * can not be instantiated.
+	 *
+	 * <h4>Example</h4>
+	 *
+	 *      createjs.Ticker.addEventListener("tick", handleTick);
+	 *      function handleTick(event) {
+	 *          // Actions carried out each tick (aka frame)
+	 *          if (!event.paused) {
+	 *              // Actions carried out when the Ticker is not paused.
+	 *          }
+	 *      }
+	 *
+	 * @class Ticker
+	 * @uses EventDispatcher
+	 * @static
+	 **/
+	function Ticker() {
+		throw "Ticker cannot be instantiated.";
+	}
+
+
+// constants:
+	/**
+	 * In this mode, Ticker uses the requestAnimationFrame API, but attempts to synch the ticks to target framerate. It
+	 * uses a simple heuristic that compares the time of the RAF return to the target time for the current frame and
+	 * dispatches the tick when the time is within a certain threshold.
+	 *
+	 * This mode has a higher variance for time between frames than {{#crossLink "Ticker/TIMEOUT:property"}}{{/crossLink}},
+	 * but does not require that content be time based as with {{#crossLink "Ticker/RAF:property"}}{{/crossLink}} while
+	 * gaining the benefits of that API (screen synch, background throttling).
+	 *
+	 * Variance is usually lowest for framerates that are a divisor of the RAF frequency. This is usually 60, so
+	 * framerates of 10, 12, 15, 20, and 30 work well.
+	 *
+	 * Falls back to {{#crossLink "Ticker/TIMEOUT:property"}}{{/crossLink}} if the requestAnimationFrame API is not
+	 * supported.
+	 * @property RAF_SYNCHED
+	 * @static
+	 * @type {String}
+	 * @default "synched"
+	 * @readonly
+	 **/
+	Ticker.RAF_SYNCHED = "synched";
+
+	/**
+	 * In this mode, Ticker passes through the requestAnimationFrame heartbeat, ignoring the target framerate completely.
+	 * Because requestAnimationFrame frequency is not deterministic, any content using this mode should be time based.
+	 * You can leverage {{#crossLink "Ticker/getTime"}}{{/crossLink}} and the {{#crossLink "Ticker/tick:event"}}{{/crossLink}}
+	 * event object's "delta" properties to make this easier.
+	 *
+	 * Falls back on {{#crossLink "Ticker/TIMEOUT:property"}}{{/crossLink}} if the requestAnimationFrame API is not
+	 * supported.
+	 * @property RAF
+	 * @static
+	 * @type {String}
+	 * @default "raf"
+	 * @readonly
+	 **/
+	Ticker.RAF = "raf";
+
+	/**
+	 * In this mode, Ticker uses the setTimeout API. This provides predictable, adaptive frame timing, but does not
+	 * provide the benefits of requestAnimationFrame (screen synch, background throttling).
+	 * @property TIMEOUT
+	 * @static
+	 * @type {String}
+	 * @default "timeout"
+	 * @readonly
+	 **/
+	Ticker.TIMEOUT = "timeout";
+
+
+// static events:
+	/**
+	 * Dispatched each tick. The event will be dispatched to each listener even when the Ticker has been paused using
+	 * {{#crossLink "Ticker/setPaused"}}{{/crossLink}}.
+	 *
+	 * <h4>Example</h4>
+	 *
+	 *      createjs.Ticker.addEventListener("tick", handleTick);
+	 *      function handleTick(event) {
+	 *          console.log("Paused:", event.paused, event.delta);
+	 *      }
+	 *
+	 * @event tick
+	 * @param {Object} target The object that dispatched the event.
+	 * @param {String} type The event type.
+	 * @param {Boolean} paused Indicates whether the ticker is currently paused.
+	 * @param {Number} delta The time elapsed in ms since the last tick.
+	 * @param {Number} time The total time in ms since Ticker was initialized.
+	 * @param {Number} runTime The total time in ms that Ticker was not paused since it was initialized. For example,
+	 * 	you could determine the amount of time that the Ticker has been paused since initialization with `time-runTime`.
+	 * @since 0.6.0
+	 */
+
+
+// public static properties:
+	/**
+	 * Deprecated in favour of {{#crossLink "Ticker/timingMode"}}{{/crossLink}}, and will be removed in a future version. If true, timingMode will
+	 * use {{#crossLink "Ticker/RAF_SYNCHED"}}{{/crossLink}} by default.
+	 * @deprecated Deprecated in favour of {{#crossLink "Ticker/timingMode"}}{{/crossLink}}.
+	 * @property useRAF
+	 * @static
+	 * @type {Boolean}
+	 * @default false
+	 **/
+	Ticker.useRAF = false;
+
+	/**
+	 * Specifies the timing api (setTimeout or requestAnimationFrame) and mode to use. See
+	 * {{#crossLink "Ticker/TIMEOUT"}}{{/crossLink}}, {{#crossLink "Ticker/RAF"}}{{/crossLink}}, and
+	 * {{#crossLink "Ticker/RAF_SYNCHED"}}{{/crossLink}} for mode details.
+	 * @property timingMode
+	 * @static
+	 * @type {String}
+	 * @default Ticker.TIMEOUT
+	 **/
+	Ticker.timingMode = null;
+
+	/**
+	 * Specifies a maximum value for the delta property in the tick event object. This is useful when building time
+	 * based animations and systems to prevent issues caused by large time gaps caused by background tabs, system sleep,
+	 * alert dialogs, or other blocking routines. Double the expected frame duration is often an effective value
+	 * (ex. maxDelta=50 when running at 40fps).
+	 * 
+	 * This does not impact any other values (ex. time, runTime, etc), so you may experience issues if you enable maxDelta
+	 * when using both delta and other values.
+	 * 
+	 * If 0, there is no maximum.
+	 * @property maxDelta
+	 * @static
+	 * @type {number}
+	 * @default 0
+	 */
+	Ticker.maxDelta = 0;
+	
+	/**
+	 * When the ticker is paused, all listeners will still receive a tick event, but the <code>paused</code> property
+	 * of the event will be `true`. Also, while paused the `runTime` will not increase. See {{#crossLink "Ticker/tick:event"}}{{/crossLink}},
+	 * {{#crossLink "Ticker/getTime"}}{{/crossLink}}, and {{#crossLink "Ticker/getEventTime"}}{{/crossLink}} for more
+	 * info.
+	 *
+	 * <h4>Example</h4>
+	 *
+	 *      createjs.Ticker.addEventListener("tick", handleTick);
+	 *      createjs.Ticker.paused = true;
+	 *      function handleTick(event) {
+	 *          console.log(event.paused,
+	 *          	createjs.Ticker.getTime(false),
+	 *          	createjs.Ticker.getTime(true));
+	 *      }
+	 *
+	 * @property paused
+	 * @static
+	 * @type {Boolean}
+	 * @default false
+	 **/
+	Ticker.paused = false;
+
+
+// mix-ins:
+	// EventDispatcher methods:
+	Ticker.removeEventListener = null;
+	Ticker.removeAllEventListeners = null;
+	Ticker.dispatchEvent = null;
+	Ticker.hasEventListener = null;
+	Ticker._listeners = null;
+	createjs.EventDispatcher.initialize(Ticker); // inject EventDispatcher methods.
+	Ticker._addEventListener = Ticker.addEventListener;
+	Ticker.addEventListener = function() {
+		!Ticker._inited&&Ticker.init();
+		return Ticker._addEventListener.apply(Ticker, arguments);
+	};
+
+
+// private static properties:
+	/**
+	 * @property _inited
+	 * @static
+	 * @type {Boolean}
+	 * @protected
+	 **/
+	Ticker._inited = false;
+
+	/**
+	 * @property _startTime
+	 * @static
+	 * @type {Number}
+	 * @protected
+	 **/
+	Ticker._startTime = 0;
+
+	/**
+	 * @property _pausedTime
+	 * @static
+	 * @type {Number}
+	 * @protected
+	 **/
+	Ticker._pausedTime=0;
+
+	/**
+	 * The number of ticks that have passed
+	 * @property _ticks
+	 * @static
+	 * @type {Number}
+	 * @protected
+	 **/
+	Ticker._ticks = 0;
+
+	/**
+	 * The number of ticks that have passed while Ticker has been paused
+	 * @property _pausedTicks
+	 * @static
+	 * @type {Number}
+	 * @protected
+	 **/
+	Ticker._pausedTicks = 0;
+
+	/**
+	 * @property _interval
+	 * @static
+	 * @type {Number}
+	 * @protected
+	 **/
+	Ticker._interval = 50;
+
+	/**
+	 * @property _lastTime
+	 * @static
+	 * @type {Number}
+	 * @protected
+	 **/
+	Ticker._lastTime = 0;
+
+	/**
+	 * @property _times
+	 * @static
+	 * @type {Array}
+	 * @protected
+	 **/
+	Ticker._times = null;
+
+	/**
+	 * @property _tickTimes
+	 * @static
+	 * @type {Array}
+	 * @protected
+	 **/
+	Ticker._tickTimes = null;
+
+	/**
+	 * Stores the timeout or requestAnimationFrame id.
+	 * @property _timerId
+	 * @static
+	 * @type {Number}
+	 * @protected
+	 **/
+	Ticker._timerId = null;
+	
+	/**
+	 * True if currently using requestAnimationFrame, false if using setTimeout. This may be different than timingMode
+	 * if that property changed and a tick hasn't fired.
+	 * @property _raf
+	 * @static
+	 * @type {Boolean}
+	 * @protected
+	 **/
+	Ticker._raf = true;
+	
+
+// static getter / setters:
+	/**
+	 * Use the {{#crossLink "Ticker/interval:property"}}{{/crossLink}} property instead.
+	 * @method setInterval
+	 * @static
+	 * @param {Number} interval
+	 * @deprecated
+	 **/
+	Ticker.setInterval = function(interval) {
+		Ticker._interval = interval;
+		if (!Ticker._inited) { return; }
+		Ticker._setupTick();
+	};
+
+	/**
+	 * Use the {{#crossLink "Ticker/framerate:property"}}{{/crossLink}} property instead.
+	 * @method getInterval
+	 * @static
+	 * @return {Number}
+	 * @deprecated
+	 **/
+	Ticker.getInterval = function() {
+		return Ticker._interval;
+	};
+
+	/**
+	 * Use the {{#crossLink "Ticker/framerate:property"}}{{/crossLink}} property instead.
+	 * @method setFPS
+	 * @static
+	 * @param {Number} value
+	 * @deprecated
+	 **/
+	Ticker.setFPS = function(value) {
+		Ticker.setInterval(1000/value);
+	};
+
+	/**
+	 * Use the {{#crossLink "Ticker/interval:property"}}{{/crossLink}} property instead.
+	 * @method getFPS
+	 * @static
+	 * @return {Number}
+	 * @deprecated
+	 **/
+	Ticker.getFPS = function() {
+		return 1000/Ticker._interval;
+	};
+
+	/**
+	 * Indicates the target time (in milliseconds) between ticks. Default is 50 (20 FPS).
+	 * Note that actual time between ticks may be more than specified depending on CPU load.
+	 * This property is ignored if the ticker is using the `RAF` timing mode.
+	 * @property interval
+	 * @static
+	 * @type {Number}
+	 **/
+	 
+	/**
+	 * Indicates the target frame rate in frames per second (FPS). Effectively just a shortcut to `interval`, where
+	 * `framerate == 1000/interval`.
+	 * @property framerate
+	 * @static
+	 * @type {Number}
+	 **/
+	try {
+		Object.defineProperties(Ticker, {
+			interval: { get: Ticker.getInterval, set: Ticker.setInterval },
+			framerate: { get: Ticker.getFPS, set: Ticker.setFPS }
+		});
+	} catch (e) { console.log(e); }
+
+
+// public static methods:
+	/**
+	 * Starts the tick. This is called automatically when the first listener is added.
+	 * @method init
+	 * @static
+	 **/
+	Ticker.init = function() {
+		if (Ticker._inited) { return; }
+		Ticker._inited = true;
+		Ticker._times = [];
+		Ticker._tickTimes = [];
+		Ticker._startTime = Ticker._getTime();
+		Ticker._times.push(Ticker._lastTime = 0);
+		Ticker.interval = Ticker._interval;
+	};
+	
+	/**
+	 * Stops the Ticker and removes all listeners. Use init() to restart the Ticker.
+	 * @method reset
+	 * @static
+	 **/
+	Ticker.reset = function() {
+		if (Ticker._raf) {
+			var f = window.cancelAnimationFrame || window.webkitCancelAnimationFrame || window.mozCancelAnimationFrame || window.oCancelAnimationFrame || window.msCancelAnimationFrame;
+			f&&f(Ticker._timerId);
+		} else {
+			clearTimeout(Ticker._timerId);
+		}
+		Ticker.removeAllEventListeners("tick");
+		Ticker._timerId = Ticker._times = Ticker._tickTimes = null;
+		Ticker._startTime = Ticker._lastTime = Ticker._ticks = 0;
+		Ticker._inited = false;
+	};
+
+	/**
+	 * Returns the average time spent within a tick. This can vary significantly from the value provided by getMeasuredFPS
+	 * because it only measures the time spent within the tick execution stack. 
+	 * 
+	 * Example 1: With a target FPS of 20, getMeasuredFPS() returns 20fps, which indicates an average of 50ms between 
+	 * the end of one tick and the end of the next. However, getMeasuredTickTime() returns 15ms. This indicates that 
+	 * there may be up to 35ms of "idle" time between the end of one tick and the start of the next.
+	 *
+	 * Example 2: With a target FPS of 30, getFPS() returns 10fps, which indicates an average of 100ms between the end of
+	 * one tick and the end of the next. However, getMeasuredTickTime() returns 20ms. This would indicate that something
+	 * other than the tick is using ~80ms (another script, DOM rendering, etc).
+	 * @method getMeasuredTickTime
+	 * @static
+	 * @param {Number} [ticks] The number of previous ticks over which to measure the average time spent in a tick.
+	 * Defaults to the number of ticks per second. To get only the last tick's time, pass in 1.
+	 * @return {Number} The average time spent in a tick in milliseconds.
+	 **/
+	Ticker.getMeasuredTickTime = function(ticks) {
+		var ttl=0, times=Ticker._tickTimes;
+		if (!times || times.length < 1) { return -1; }
+
+		// by default, calculate average for the past ~1 second:
+		ticks = Math.min(times.length, ticks||(Ticker.getFPS()|0));
+		for (var i=0; i<ticks; i++) { ttl += times[i]; }
+		return ttl/ticks;
+	};
+
+	/**
+	 * Returns the actual frames / ticks per second.
+	 * @method getMeasuredFPS
+	 * @static
+	 * @param {Number} [ticks] The number of previous ticks over which to measure the actual frames / ticks per second.
+	 * Defaults to the number of ticks per second.
+	 * @return {Number} The actual frames / ticks per second. Depending on performance, this may differ
+	 * from the target frames per second.
+	 **/
+	Ticker.getMeasuredFPS = function(ticks) {
+		var times = Ticker._times;
+		if (!times || times.length < 2) { return -1; }
+
+		// by default, calculate fps for the past ~1 second:
+		ticks = Math.min(times.length-1, ticks||(Ticker.getFPS()|0));
+		return 1000/((times[0]-times[ticks])/ticks);
+	};
+
+	/**
+	 * Use the {{#crossLink "Ticker/paused:property"}}{{/crossLink}} property instead.
+	 * @method setPaused
+	 * @static
+	 * @param {Boolean} value
+	 * @deprecated
+	 **/
+	Ticker.setPaused = function(value) {
+		// TODO: deprecated.
+		Ticker.paused = value;
+	};
+
+	/**
+	 * Use the {{#crossLink "Ticker/paused:property"}}{{/crossLink}} property instead.
+	 * @method getPaused
+	 * @static
+	 * @return {Boolean}
+	 * @deprecated
+	 **/
+	Ticker.getPaused = function() {
+		// TODO: deprecated.
+		return Ticker.paused;
+	};
+
+	/**
+	 * Returns the number of milliseconds that have elapsed since Ticker was initialized via {{#crossLink "Ticker/init"}}.
+	 * Returns -1 if Ticker has not been initialized. For example, you could use
+	 * this in a time synchronized animation to determine the exact amount of time that has elapsed.
+	 * @method getTime
+	 * @static
+	 * @param {Boolean} [runTime=false] If true only time elapsed while Ticker was not paused will be returned.
+	 * If false, the value returned will be total time elapsed since the first tick event listener was added.
+	 * @return {Number} Number of milliseconds that have elapsed since Ticker was initialized or -1.
+	 **/
+	Ticker.getTime = function(runTime) {
+		return Ticker._startTime ? Ticker._getTime() - (runTime ? Ticker._pausedTime : 0) : -1;
+	};
+
+	/**
+	 * Similar to getTime(), but returns the time on the most recent tick event object.
+	 * @method getEventTime
+	 * @static
+	 * @param runTime {Boolean} [runTime=false] If true, the runTime property will be returned instead of time.
+	 * @returns {number} The time or runTime property from the most recent tick event or -1.
+	 */
+	Ticker.getEventTime = function(runTime) {
+		return Ticker._startTime ? (Ticker._lastTime || Ticker._startTime) - (runTime ? Ticker._pausedTime : 0) : -1;
+	};
+	
+	/**
+	 * Returns the number of ticks that have been broadcast by Ticker.
+	 * @method getTicks
+	 * @static
+	 * @param {Boolean} pauseable Indicates whether to include ticks that would have been broadcast
+	 * while Ticker was paused. If true only tick events broadcast while Ticker is not paused will be returned.
+	 * If false, tick events that would have been broadcast while Ticker was paused will be included in the return
+	 * value. The default value is false.
+	 * @return {Number} of ticks that have been broadcast.
+	 **/
+	Ticker.getTicks = function(pauseable) {
+		return  Ticker._ticks - (pauseable ? Ticker._pausedTicks : 0);
+	};
+
+
+// private static methods:
+	/**
+	 * @method _handleSynch
+	 * @static
+	 * @protected
+	 **/
+	Ticker._handleSynch = function() {
+		Ticker._timerId = null;
+		Ticker._setupTick();
+
+		// run if enough time has elapsed, with a little bit of flexibility to be early:
+		if (Ticker._getTime() - Ticker._lastTime >= (Ticker._interval-1)*0.97) {
+			Ticker._tick();
+		}
+	};
+
+	/**
+	 * @method _handleRAF
+	 * @static
+	 * @protected
+	 **/
+	Ticker._handleRAF = function() {
+		Ticker._timerId = null;
+		Ticker._setupTick();
+		Ticker._tick();
+	};
+
+	/**
+	 * @method _handleTimeout
+	 * @static
+	 * @protected
+	 **/
+	Ticker._handleTimeout = function() {
+		Ticker._timerId = null;
+		Ticker._setupTick();
+		Ticker._tick();
+	};
+
+	/**
+	 * @method _setupTick
+	 * @static
+	 * @protected
+	 **/
+	Ticker._setupTick = function() {
+		if (Ticker._timerId != null) { return; } // avoid duplicates
+
+		var mode = Ticker.timingMode||(Ticker.useRAF&&Ticker.RAF_SYNCHED);
+		if (mode == Ticker.RAF_SYNCHED || mode == Ticker.RAF) {
+			var f = window.requestAnimationFrame || window.webkitRequestAnimationFrame || window.mozRequestAnimationFrame || window.oRequestAnimationFrame || window.msRequestAnimationFrame;
+			if (f) {
+				Ticker._timerId = f(mode == Ticker.RAF ? Ticker._handleRAF : Ticker._handleSynch);
+				Ticker._raf = true;
+				return;
+			}
+		}
+		Ticker._raf = false;
+		Ticker._timerId = setTimeout(Ticker._handleTimeout, Ticker._interval);
+	};
+
+	/**
+	 * @method _tick
+	 * @static
+	 * @protected
+	 **/
+	Ticker._tick = function() {
+		var paused = Ticker.paused;
+		var time = Ticker._getTime();
+		var elapsedTime = time-Ticker._lastTime;
+		Ticker._lastTime = time;
+		Ticker._ticks++;
+		
+		if (paused) {
+			Ticker._pausedTicks++;
+			Ticker._pausedTime += elapsedTime;
+		}
+		
+		if (Ticker.hasEventListener("tick")) {
+			var event = new createjs.Event("tick");
+			var maxDelta = Ticker.maxDelta;
+			event.delta = (maxDelta && elapsedTime > maxDelta) ? maxDelta : elapsedTime;
+			event.paused = paused;
+			event.time = time;
+			event.runTime = time-Ticker._pausedTime;
+			Ticker.dispatchEvent(event);
+		}
+		
+		Ticker._tickTimes.unshift(Ticker._getTime()-time);
+		while (Ticker._tickTimes.length > 100) { Ticker._tickTimes.pop(); }
+
+		Ticker._times.unshift(time);
+		while (Ticker._times.length > 100) { Ticker._times.pop(); }
+	};
+
+	/**
+	 * @method _getTime
+	 * @static
+	 * @protected
+	 **/
+	var now = window.performance && (performance.now || performance.mozNow || performance.msNow || performance.oNow || performance.webkitNow);
+	Ticker._getTime = function() {
+		return ((now&&now.call(performance))||(new Date().getTime())) - Ticker._startTime;
+	};
+
+
+	createjs.Ticker = Ticker;
+}());
+
+//##############################################################################
+// AbstractTween.js
+//##############################################################################
+
+this.createjs = this.createjs||{};
+
+(function() {
+	"use strict";
+
+
+// constructor
+	/**
+	 * Base class that both {{#crossLink "Tween"}}{{/crossLink}} and {{#crossLink "Timeline"}}{{/crossLink}} extend. Should not be instantiated directly.
+	 * @class AbstractTween
+	 * @param {Object} [props]
+	 * @extends EventDispatcher
+	 * @constructor
+	 */
+	function AbstractTween(props) {
+		this.EventDispatcher_constructor();
+		
+	// public properties:
+		/**
+		 * Causes this tween to continue playing when a global pause is active. For example, if TweenJS is using {{#crossLink "Ticker"}}{{/crossLink}},
+		 * then setting this to false (the default) will cause this tween to be paused when `Ticker.setPaused(true)`
+		 * is called. See the {{#crossLink "Tween/tick"}}{{/crossLink}} method for more info. Can be set via the `props`
+		 * parameter.
+		 * @property ignoreGlobalPause
+		 * @type Boolean
+		 * @default false
+		 */
+		this.ignoreGlobalPause = false;
+	
+		/**
+		 * Indicates the number of times to loop. If set to -1, the tween will loop continuously.
+		 * @property loop
+		 * @type {Number}
+		 * @default 0
+		 */
+		this.loop = 0;
+	
+		/**
+		 * Uses ticks for all durations instead of milliseconds. This also changes the behaviour of some actions (such as `call`).
+		 * Changing this value on a running tween could have unexpected results.
+		 * @property useTicks
+		 * @type {Boolean}
+		 * @default false
+		 * @readonly
+		 */
+		this.useTicks = false;
+		
+		/**
+		 * Causes the tween to play in reverse.
+		 * @property reversed
+		 * @type {Boolean}
+		 * @default false
+		 */
+		this.reversed = false;
+		
+		/**
+		 * Causes the tween to reverse direction at the end of each loop.
+		 * @property bounce
+		 * @type {Boolean}
+		 * @default false
+		 */
+		this.bounce = false;
+		
+		/**
+		 * Changes the rate at which the tween advances. For example, a `timeScale` value of `2` will double the
+		 * playback speed, a value of `0.5` would halve it.
+		 * @property timeScale
+		 * @type {Number}
+		 * @default 1
+		 */
+		this.timeScale = 1;
+	
+		/**
+		 * Indicates the duration of this tween in milliseconds (or ticks if `useTicks` is true), irrespective of `loops`.
+		 * This value is automatically updated as you modify the tween. Changing it directly could result in unexpected
+		 * behaviour.
+		 * @property duration
+		 * @type {Number}
+		 * @default 0
+		 * @readonly
+		 */
+		this.duration = 0;
+	
+		/**
+		 * The current normalized position of the tween. This will always be a value between 0 and `duration`.
+		 * Changing this property directly will have unexpected results, use {{#crossLink "Tween/setPosition"}}{{/crossLink}}.
+		 * @property position
+		 * @type {Object}
+		 * @default 0
+		 * @readonly
+		 */
+		this.position = 0;
+		
+		/**
+		 * The raw tween position. This value will be between `0` and `loops * duration` while the tween is active, or -1 before it activates.
+		 * @property rawPosition
+		 * @type {Number}
+		 * @default -1
+		 * @readonly
+		 */
+		this.rawPosition = -1;
+		
+		
+	// private properties:
+		/**
+		 * @property _paused
+		 * @type {Boolean}
+		 * @default false
+		 * @protected
+		 */
+		this._paused = true;
+		
+		/**
+		 * @property _next
+		 * @type {Tween}
+		 * @default null
+		 * @protected
+		 */
+		this._next = null;
+		
+		/**
+		 * @property _prev
+		 * @type {Tween}
+		 * @default null
+		 * @protected
+		 */
+		this._prev = null;
+		
+		/**
+		 * @property _parent
+		 * @type {Object}
+		 * @default null
+		 * @protected
+		 */
+		this._parent = null;
+
+		/**
+		 * @property _labels
+		 * @type Object
+		 * @protected
+		 **/
+		this._labels = null;
+
+		/**
+		 * @property _labelList
+		 * @type Array[Object]
+		 * @protected
+		 **/
+		this._labelList = null;
+
+		if (props) {
+			this.useTicks = !!props.useTicks;
+			this.ignoreGlobalPause = !!props.ignoreGlobalPause;
+			this.loop = props.loop === true ? -1 : (props.loop||0);
+			this.reversed = !!props.reversed;
+			this.bounce = !!props.bounce;
+			this.timeScale = props.timeScale||1;
+			props.onChange && this.addEventListener("change", props.onChange);
+			props.onComplete && this.addEventListener("complete", props.onComplete);
+		}
+		
+		// while `position` is shared, it needs to happen after ALL props are set, so it's handled in _init()
+	};
+
+	var p = createjs.extend(AbstractTween, createjs.EventDispatcher);
+
+	// TODO: deprecated
+	// p.initialize = function() {}; // searchable for devs wondering where it is. REMOVED. See docs for details.
+
+// events:
+	/**
+	 * Dispatched whenever the tween's position changes.
+	 * @event change
+	 **/
+	 
+	/**
+	 * Dispatched when the tween reaches its end and has paused itself. This does not fire until all loops are complete;
+	 * tweens that loop continuously will never fire a complete event.
+	 * @event complete
+	 **/
+	
+
+// public methods:
+	/**
+	 * Advances the tween by a specified amount.
+	 * @method advance
+	 * @param {Number} delta The amount to advance in milliseconds (or ticks if useTicks is true). Negative values are supported.
+	 * @param {Number} [ignoreActions=false] If true, actions will not be executed due to this change in position.
+	 */
+	p.advance = function(delta, ignoreActions) {
+		this.setPosition(this.rawPosition+delta*this.timeScale, ignoreActions);
+	};
+	
+	/**
+	 * Advances the tween to a specified position.
+	 * @method setPosition
+	 * @param {Number} rawPosition The raw position to seek to in milliseconds (or ticks if useTicks is true).
+	 * @param {Boolean} [ignoreActions=false] If true, do not run any actions that would be triggered by this operation.
+	 * @param {Boolean} [jump=false] If true, only actions at the new position will be run. If false, actions between the old and new position are run.
+	 * @param {Function} [callback] Primarily for use with MovieClip, this callback is called after properties are updated, but before actions are run.
+	 */
+	p.setPosition = function(rawPosition, ignoreActions, jump, callback) {
+		var d=this.duration, loopCount=this.loop, prevRawPos = this.rawPosition;
+		var loop=0, t=0, end=false;
+		
+		// normalize position:
+		if (rawPosition < 0) { rawPosition = 0; }
+		
+		if (d === 0) {
+			// deal with 0 length tweens.
+			end = true;
+			if (prevRawPos !== -1) { return end; } // we can avoid doing anything else if we're already at 0.
+		} else {
+			loop = rawPosition/d|0;
+			t = rawPosition-loop*d;
+			
+			end = (loopCount !== -1 && rawPosition >= loopCount*d+d);
+			if (end) { rawPosition = (t=d)*(loop=loopCount)+d; }
+			if (rawPosition === prevRawPos) { return end; } // no need to update
+			
+			var rev = !this.reversed !== !(this.bounce && loop%2); // current loop is reversed
+			if (rev) { t = d-t; }
+		}
+		
+		// set this in advance in case an action modifies position:
+		this.position = t;
+		this.rawPosition = rawPosition;
+		
+		this._updatePosition(jump, end);
+		if (end) { this.setPaused(true); }
+		
+		callback&&callback(this);
+		
+		if (!ignoreActions) { this._runActions(prevRawPos, rawPosition, jump, !jump && prevRawPos === -1); }
+		
+		this.dispatchEvent("change");
+		if (end) { this.dispatchEvent("complete"); }
+	};
+	
+	/**
+	 * Calculates a normalized position based on a raw position. For example, given a tween with a duration of 3000ms set to loop:
+	 * 	console.log(myTween.calculatePosition(3700); // 700
+	 * @method calculatePosition
+	 * @param {Number} rawPosition A raw position.
+	 */
+	p.calculatePosition = function(rawPosition) {
+		// largely duplicated from setPosition, but necessary to avoid having to instantiate generic objects to pass values (end, loop, position) back.
+		var d=this.duration, loopCount=this.loop, loop=0, t=0;
+		
+		if (d===0) { return 0; }
+		if (loopCount !== -1 && rawPosition >= loopCount*d+d) { t = d; loop = loopCount } // end
+		else if (rawPosition < 0) { t = 0; }
+		else { loop = rawPosition/d|0; t = rawPosition-loop*d;  }
+		
+		var rev = !this.reversed !== !(this.bounce && loop%2); // current loop is reversed
+		return rev ? d-t : t;
+	};
+	
+	/**
+	 * Returns a list of the labels defined on this tween sorted by position.
+	 * @method getLabels
+	 * @return {Array[Object]} A sorted array of objects with label and position properties.
+	 **/
+	p.getLabels = function() {
+		var list = this._labelList;
+		if (!list) {
+			list = this._labelList = [];
+			var labels = this._labels;
+			for (var n in labels) {
+				list.push({label:n, position:labels[n]});
+			}
+			list.sort(function (a,b) { return a.position- b.position; });
+		}
+		return list;
+	};
+	
+
+	/**
+	 * Defines labels for use with gotoAndPlay/Stop. Overwrites any previously set labels.
+	 * @method setLabels
+	 * @param {Object} labels An object defining labels for using {{#crossLink "Timeline/gotoAndPlay"}}{{/crossLink}}/{{#crossLink "Timeline/gotoAndStop"}}{{/crossLink}}
+	 * in the form `{myLabelName:time}` where time is in milliseconds (or ticks if `useTicks` is `true`).
+	 **/
+	p.setLabels = function(labels) {
+		this._labels = labels;
+		this._labelList = null;
+	};
+
+	/**
+	 * Adds a label that can be used with {{#crossLink "Timeline/gotoAndPlay"}}{{/crossLink}}/{{#crossLink "Timeline/gotoAndStop"}}{{/crossLink}}.
+	 * @method addLabel
+	 * @param {String} label The label name.
+	 * @param {Number} position The position this label represents.
+	 **/
+	p.addLabel = function(label, position) {
+		if (!this._labels) { this._labels = {}; }
+		this._labels[label] = position;
+		var list = this._labelList;
+		if (list) {
+			for (var i= 0,l=list.length; i<l; i++) { if (position < list[i].position) { break; } }
+			list.splice(i, 0, {label:label, position:position});
+		}
+	};
+
+	/**
+	 * Returns the name of the label on or immediately before the current position. For example, given a tween with
+	 * two labels, "first" on frame index 4, and "second" on frame 8, getCurrentLabel would return:
+	 * <UL>
+	 * 		<LI>null if the current position is 2.</LI>
+	 * 		<LI>"first" if the current position is 4.</LI>
+	 * 		<LI>"first" if the current position is 7.</LI>
+	 * 		<LI>"second" if the current position is 15.</LI>
+	 * </UL>
+	 * @method getCurrentLabel
+	 * @return {String} The name of the current label or null if there is no label
+	 **/
+	p.getCurrentLabel = function(pos) {
+		var labels = this.getLabels();
+		if (pos == null) { pos = this.position; }
+		for (var i = 0, l = labels.length; i<l; i++) { if (pos < labels[i].position) { break; } }
+		return (i===0) ? null : labels[i-1].label;
+	};
+	
+	/**
+	 * Unpauses this timeline and jumps to the specified position or label.
+	 * @method gotoAndPlay
+	 * @param {String|Number} positionOrLabel The position in milliseconds (or ticks if `useTicks` is `true`)
+	 * or label to jump to.
+	 **/
+	p.gotoAndPlay = function(positionOrLabel) {
+		this.setPaused(false);
+		this._goto(positionOrLabel);
+	};
+
+	/**
+	 * Pauses this timeline and jumps to the specified position or label.
+	 * @method gotoAndStop
+	 * @param {String|Number} positionOrLabel The position in milliseconds (or ticks if `useTicks` is `true`) or label
+	 * to jump to.
+	 **/
+	p.gotoAndStop = function(positionOrLabel) {
+		this.setPaused(true);
+		this._goto(positionOrLabel);
+	};
+	
+	/**
+	 * If a numeric position is passed, it is returned unchanged. If a string is passed, the position of the
+	 * corresponding frame label will be returned, or `null` if a matching label is not defined.
+	 * @method resolve
+	 * @param {String|Number} positionOrLabel A numeric position value or label string.
+	 **/
+	p.resolve = function(positionOrLabel) {
+		var pos = Number(positionOrLabel);
+		if (isNaN(pos)) { pos = this._labels && this._labels[positionOrLabel]; }
+		return pos;
+	};
+	
+
+	/**
+	 * Pauses or plays this tween.
+	 * @method setPaused
+	 * @param {Boolean} [value=true] Indicates whether the tween should be paused (`true`) or played (`false`).
+	 * @return {Tween} This tween instance (for chaining calls)
+	 * @chainable
+	 */
+	p.setPaused = function(value) {
+		createjs.Tween._register(this, value);
+		return this;
+	};
+
+	/**
+	 * Returns a string representation of this object.
+	 * @method toString
+	 * @return {String} a string representation of the instance.
+	 */
+	p.toString = function() {
+		return "[AbstractTween]";
+	};
+
+	/**
+	 * @method clone
+	 * @protected
+	 */
+	p.clone = function() {
+		throw("AbstractTween can not be cloned.")
+	};
+
+
+// private methods:
+	/**
+	 * Shared logic that executes at the end of the subclass constructor.
+	 * @method _init
+	 * @protected
+	 */
+	p._init = function(props) {
+		if (!props || !props.paused) { this.setPaused(false); }
+		if (props&&(props.position!=null)) { this.setPosition(props.position); }
+	};
+
+	/**
+	 * @method _updatePosition
+	 * @protected
+	 */
+	p._updatePosition = function(jump, end) {
+		// abstract.
+	};
+	
+	/**
+	 * @method _goto
+	 * @protected
+	 **/
+	p._goto = function(positionOrLabel) {
+		var pos = this.resolve(positionOrLabel);
+		if (pos != null) { this.setPosition(pos, false, true); }
+	};
+	
+	/**
+	 * @method _runActions
+	 * @protected
+	 */
+	p._runActions = function(startRawPos, endRawPos, jump, includeStart) {
+		// runs actions between startPos & endPos. Separated to support action deferral.
+		
+		//console.log(this.passive === false ? " > Tween" : "Timeline", "run", startRawPos, endRawPos, jump, includeStart);
+		
+		// if we don't have any actions, and we're not a Timeline, then return:
+		// TODO: a cleaner way to handle this would be to override this method in Tween, but I'm not sure it's worth the overhead.
+		if (!this._actionHead && !this._tweens) { return; } 
+		
+		var d=this.duration, reversed=this.reversed, bounce=this.bounce, loopCount=this.loop;
+		var loop0, loop1, t0, t1;
+		
+		if (d === 0) {
+			// deal with 0 length tweens:
+			loop0 = loop1 = t0 = t1 = 0;
+			reversed = bounce = false;
+		} else {
+			loop0=startRawPos/d|0;
+			loop1=endRawPos/d|0;
+			t0=startRawPos-loop0*d;
+			t1=endRawPos-loop1*d;
+		}
+		
+		// catch positions that are past the end:
+		if (loopCount !== -1) {
+			if (loop1 > loopCount) { t1=d; loop1=loopCount; }
+			if (loop0 > loopCount) { t0=d; loop0=loopCount; }
+		}
+		
+		// special cases:
+		if (jump) { return this._runActionsRange(t1, t1, jump, includeStart); } // jump.
+		else if (loop0 === loop1 && t0 === t1 && !jump) { return; } // no actions if the position is identical.
+		else if (loop0 === -1) { loop0 = t0 = 0; } // correct the -1 value for first advance, important with useTicks.
+		
+		var dir = (startRawPos <= endRawPos), loop = loop0;
+		do {
+			var rev = !reversed !== !(bounce && loop % 2);
+
+			var start = (loop === loop0) ? t0 : dir ? 0 : d;
+			var end = (loop === loop1) ? t1 : dir ? d : 0;
+			
+			if (rev) {
+				start = d - start;
+				end = d - end;
+			}
+			
+			if (bounce && loop !== loop0 && start === end) { /* bounced onto the same time/frame, don't re-execute end actions */ }
+			else if (this._runActionsRange(start, end, jump, includeStart || (loop !== loop0 && !bounce))) { return true; }
+				
+			includeStart = false;
+		} while ((dir && ++loop <= loop1) || (!dir && --loop >= loop1));
+	};
+	
+	p._runActionsRange = function(startPos, endPos, jump, includeStart) {
+		// abstract
+	};
+
+	createjs.AbstractTween = createjs.promote(AbstractTween, "EventDispatcher");
 }());
 
 //##############################################################################
 // Tween.js
 //##############################################################################
-
-// TODO: possibly add a END actionsMode (only runs actions that == position)?
-// TODO: evaluate a way to decouple paused from tick registration.
-
-
-this.createjs = this.createjs||{};
-
-(function() {
-	"use strict";
-
-
-// constructor
-	/**
-	 * A Tween instance tweens properties for a single target. Instance methods can be chained for easy construction and sequencing:
-	 *
-	 * <h4>Example</h4>
-	 *
-	 *      target.alpha = 1;
-	 *	    createjs.Tween.get(target)
-	 *	         .wait(500)
-	 *	         .to({alpha:0, visible:false}, 1000)
-	 *	         .call(handleComplete);
-	 *	    function handleComplete() {
-	 *	    	//Tween complete
-	 *	    }
-	 *
-	 * Multiple tweens can point to the same instance, however if they affect the same properties there could be unexpected
-	 * behaviour. To stop all tweens on an object, use {{#crossLink "Tween/removeTweens"}}{{/crossLink}} or pass `override:true`
-	 * in the props argument.
-	 *
-	 *      createjs.Tween.get(target, {override:true}).to({x:100});
-	 *
-	 * Subscribe to the {{#crossLink "Tween/change:event"}}{{/crossLink}} event to get notified when a property of the
-	 * target is changed.
-	 *
-	 *      createjs.Tween.get(target, {override:true}).to({x:100}).addEventListener("change", handleChange);
-	 *      function handleChange(event) {
-	 *          // The tween changed.
-	 *      }
-	 *
-	 * See the Tween {{#crossLink "Tween/get"}}{{/crossLink}} method for additional param documentation.
-	 * @class Tween
-	 * @param {Object} target The target object that will have its properties tweened.
-	 * @param {Object} [props] The configuration properties to apply to this tween instance (ex. `{loop:true, paused:true}`.
-	 * All properties default to false. Supported props are:<UL>
-	 *    <LI> loop: sets the loop property on this tween.</LI>
-	 *    <LI> useTicks: uses ticks for all durations instead of milliseconds.</LI>
-	 *    <LI> ignoreGlobalPause: sets the {{#crossLink "Tween/ignoreGlobalPause:property"}}{{/crossLink}} property on this tween.</LI>
-	 *    <LI> override: if true, `Tween.removeTweens(target)` will be called to remove any other tweens with the same target.
-	 *    <LI> paused: indicates whether to start the tween paused.</LI>
-	 *    <LI> position: indicates the initial position for this tween.</LI>
-	 *    <LI> onChange: specifies a listener for the "change" event.</LI>
-	 * </UL>
-	 * @param {Object} [pluginData] An object containing data for use by installed plugins. See individual
-	 * plugins' documentation for details.
-	 * @extends EventDispatcher
-	 * @constructor
-	 */
-	function Tween(target, props, pluginData) {
-
-	// public properties:
-		/**
-		 * Causes this tween to continue playing when a global pause is active. For example, if TweenJS is using {{#crossLink "Ticker"}}{{/crossLink}},
-		 * then setting this to true (the default) will cause this tween to be paused when <code>Ticker.setPaused(true)</code>
-		 * is called. See the Tween {{#crossLink "Tween/tick"}}{{/crossLink}} method for more info. Can be set via the props
-		 * parameter.
-		 * @property ignoreGlobalPause
-		 * @type Boolean
-		 * @default false
-		 */
-		this.ignoreGlobalPause = false;
-	
-		/**
-		 * If true, the tween will loop when it reaches the end. Can be set via the props param.
-		 * @property loop
-		 * @type {Boolean}
-		 * @default false
-		 */
-		this.loop = false;
-	
-		/**
-		 * Specifies the total duration of this tween in milliseconds (or ticks if useTicks is true).
-		 * This value is automatically updated as you modify the tween. Changing it directly could result in unexpected
-		 * behaviour.
-		 * @property duration
-		 * @type {Number}
-		 * @default 0
-		 * @readonly
-		 */
-		this.duration = 0;
-	
-		/**
-		 * Allows you to specify data that will be used by installed plugins. Each plugin uses this differently, but in general
-		 * you specify data by setting it to a property of pluginData with the same name as the plugin class.
-		 * @example
-		 *	myTween.pluginData.PluginClassName = data;
-		 * <br/>
-		 * Also, most plugins support a property to enable or disable them. This is typically the plugin class name followed by "_enabled".<br/>
-		 * @example
-		 *	myTween.pluginData.PluginClassName_enabled = false;<br/>
-		 * <br/>
-		 * Some plugins also store instance data in this object, usually in a property named _PluginClassName.
-		 * See the documentation for individual plugins for more details.
-		 * @property pluginData
-		 * @type {Object}
-		 */
-		this.pluginData = pluginData || {};
-	
-		/**
-		 * The target of this tween. This is the object on which the tweened properties will be changed. Changing
-		 * this property after the tween is created will not have any effect.
-		 * @property target
-		 * @type {Object}
-		 * @readonly
-		 */
-		this.target = target;
-	
-		/**
-		 * The current normalized position of the tween. This will always be a value between 0 and duration.
-		 * Changing this property directly will have no effect.
-		 * @property position
-		 * @type {Object}
-		 * @readonly
-		 */
-		this.position = null;
-	
-		/**
-		 * Indicates the tween's current position is within a passive wait.
-		 * @property passive
-		 * @type {Boolean}
-		 * @default false
-		 * @readonly
-		 **/
-		this.passive = false;
-	
-	// private properties:	
-		/**
-		 * @property _paused
-		 * @type {Boolean}
-		 * @default false
-		 * @protected
-		 */
-		this._paused = false;
-	
-		/**
-		 * @property _curQueueProps
-		 * @type {Object}
-		 * @protected
-		 */
-		this._curQueueProps = {};
-	
-		/**
-		 * @property _initQueueProps
-		 * @type {Object}
-		 * @protected
-		 */
-		this._initQueueProps = {};
-	
-		/**
-		 * @property _steps
-		 * @type {Array}
-		 * @protected
-		 */
-		this._steps = [];
-	
-		/**
-		 * @property _actions
-		 * @type {Array}
-		 * @protected
-		 */
-		this._actions = [];
-	
-		/**
-		 * Raw position.
-		 * @property _prevPosition
-		 * @type {Number}
-		 * @default 0
-		 * @protected
-		 */
-		this._prevPosition = 0;
-	
-		/**
-		 * The position within the current step.
-		 * @property _stepPosition
-		 * @type {Number}
-		 * @default 0
-		 * @protected
-		 */
-		this._stepPosition = 0; // this is needed by MovieClip.
-	
-		/**
-		 * Normalized position.
-		 * @property _prevPos
-		 * @type {Number}
-		 * @default -1
-		 * @protected
-		 */
-		this._prevPos = -1;
-	
-		/**
-		 * @property _target
-		 * @type {Object}
-		 * @protected
-		 */
-		this._target = target;
-	
-		/**
-		 * @property _useTicks
-		 * @type {Boolean}
-		 * @default false
-		 * @protected
-		 */
-		this._useTicks = false;
-	
-		/**
-		 * @property _inited
-		 * @type {boolean}
-		 * @default false
-		 * @protected
-		 */
-		this._inited = false;
-		
-		/**
-		 * Indicates whether the tween is currently registered with Tween.
-		 * @property _registered
-		 * @type {boolean}
-		 * @default false
-		 * @protected
-		 */
-		this._registered = false;
-
-
-		if (props) {
-			this._useTicks = props.useTicks;
-			this.ignoreGlobalPause = props.ignoreGlobalPause;
-			this.loop = props.loop;
-			props.onChange && this.addEventListener("change", props.onChange);
-			if (props.override) { Tween.removeTweens(target); }
-		}
-		if (props&&props.paused) { this._paused=true; }
-		else { createjs.Tween._register(this,true); }
-		if (props&&props.position!=null) { this.setPosition(props.position, Tween.NONE); }
-
-	};
-
-	var p = createjs.extend(Tween, createjs.EventDispatcher);
-
-	// TODO: deprecated
-	// p.initialize = function() {}; // searchable for devs wondering where it is. REMOVED. See docs for details.
-	
-
-// static properties
-	/**
-	 * Constant defining the none actionsMode for use with setPosition.
-	 * @property NONE
-	 * @type Number
-	 * @default 0
-	 * @static
-	 */
-	Tween.NONE = 0;
-
-	/**
-	 * Constant defining the loop actionsMode for use with setPosition.
-	 * @property LOOP
-	 * @type Number
-	 * @default 1
-	 * @static
-	 */
-	Tween.LOOP = 1;
-
-	/**
-	 * Constant defining the reverse actionsMode for use with setPosition.
-	 * @property REVERSE
-	 * @type Number
-	 * @default 2
-	 * @static
-	 */
-	Tween.REVERSE = 2;
-
-	/**
-	 * Constant returned by plugins to tell the tween not to use default assignment.
-	 * @property IGNORE
-	 * @type Object
-	 * @static
-	 */
-	Tween.IGNORE = {};
-
-	/**
-	 * @property _listeners
-	 * @type Array[Tween]
-	 * @static
-	 * @protected
-	 */
-	Tween._tweens = [];
-
-	/**
-	 * @property _plugins
-	 * @type Object
-	 * @static
-	 * @protected
-	 */
-	Tween._plugins = {};
-
-
-// static methods	
-	/**
-	 * Returns a new tween instance. This is functionally identical to using "new Tween(...)", but looks cleaner
-	 * with the chained syntax of TweenJS.
-	 * <h4>Example</h4>
-	 *
-	 *		var tween = createjs.Tween.get(target);
-	 *
-	 * @method get
-	 * @param {Object} target The target object that will have its properties tweened.
-	 * @param {Object} [props] The configuration properties to apply to this tween instance (ex. `{loop:true, paused:true}`).
-	 * All properties default to `false`. Supported props are:
-	 * <UL>
-	 *    <LI> loop: sets the loop property on this tween.</LI>
-	 *    <LI> useTicks: uses ticks for all durations instead of milliseconds.</LI>
-	 *    <LI> ignoreGlobalPause: sets the {{#crossLink "Tween/ignoreGlobalPause:property"}}{{/crossLink}} property on
-	 *    this tween.</LI>
-	 *    <LI> override: if true, `createjs.Tween.removeTweens(target)` will be called to remove any other tweens with
-	 *    the same target.
-	 *    <LI> paused: indicates whether to start the tween paused.</LI>
-	 *    <LI> position: indicates the initial position for this tween.</LI>
-	 *    <LI> onChange: specifies a listener for the {{#crossLink "Tween/change:event"}}{{/crossLink}} event.</LI>
-	 * </UL>
-	 * @param {Object} [pluginData] An object containing data for use by installed plugins. See individual plugins'
-	 * documentation for details.
-	 * @param {Boolean} [override=false] If true, any previous tweens on the same target will be removed. This is the
-	 * same as calling `Tween.removeTweens(target)`.
-	 * @return {Tween} A reference to the created tween. Additional chained tweens, method calls, or callbacks can be
-	 * applied to the returned tween instance.
-	 * @static
-	 */
-	Tween.get = function(target, props, pluginData, override) {
-		if (override) { Tween.removeTweens(target); }
-		return new Tween(target, props, pluginData);
-	};
-
-	/**
-	 * Advances all tweens. This typically uses the {{#crossLink "Ticker"}}{{/crossLink}} class, but you can call it
-	 * manually if you prefer to use your own "heartbeat" implementation.
-	 * @method tick
-	 * @param {Number} delta The change in time in milliseconds since the last tick. Required unless all tweens have
-	 * `useTicks` set to true.
-	 * @param {Boolean} paused Indicates whether a global pause is in effect. Tweens with {{#crossLink "Tween/ignoreGlobalPause:property"}}{{/crossLink}}
-	 * will ignore this, but all others will pause if this is `true`.
-	 * @static
-	 */
-	Tween.tick = function(delta, paused) {
-		var tweens = Tween._tweens.slice(); // to avoid race conditions.
-		for (var i=tweens.length-1; i>=0; i--) {
-			var tween = tweens[i];
-			if ((paused && !tween.ignoreGlobalPause) || tween._paused) { continue; }
-			tween.tick(tween._useTicks?1:delta);
-		}
-	};
-
-	/**
-	 * Handle events that result from Tween being used as an event handler. This is included to allow Tween to handle
-	 * {{#crossLink "Ticker/tick:event"}}{{/crossLink}} events from the createjs {{#crossLink "Ticker"}}{{/crossLink}}.
-	 * No other events are handled in Tween.
-	 * @method handleEvent
-	 * @param {Object} event An event object passed in by the {{#crossLink "EventDispatcher"}}{{/crossLink}}. Will
-	 * usually be of type "tick".
-	 * @private
-	 * @static
-	 * @since 0.4.2
-	 */
-	Tween.handleEvent = function(event) {
-		if (event.type == "tick") {
-			this.tick(event.delta, event.paused);
-		}
-	};
-
-	/**
-	 * Removes all existing tweens for a target. This is called automatically by new tweens if the `override`
-	 * property is `true`.
-	 * @method removeTweens
-	 * @param {Object} target The target object to remove existing tweens from.
-	 * @static
-	 */
-	Tween.removeTweens = function(target) {
-		if (!target.tweenjs_count) { return; }
-		var tweens = Tween._tweens;
-		for (var i=tweens.length-1; i>=0; i--) {
-			var tween = tweens[i];
-			if (tween._target == target) {
-				tween._paused = true;
-				tweens.splice(i, 1);
-			}
-		}
-		target.tweenjs_count = 0;
-	};
-
-	/**
-	 * Stop and remove all existing tweens.
-	 * @method removeAllTweens
-	 * @static
-	 * @since 0.4.1
-	 */
-	Tween.removeAllTweens = function() {
-		var tweens = Tween._tweens;
-		for (var i= 0, l=tweens.length; i<l; i++) {
-			var tween = tweens[i];
-			tween._paused = true;
-			tween.target&&(tween.target.tweenjs_count = 0);
-		}
-		tweens.length = 0;
-	};
-
-	/**
-	 * Indicates whether there are any active tweens (and how many) on the target object (if specified) or in general.
-	 * @method hasActiveTweens
-	 * @param {Object} [target] The target to check for active tweens. If not specified, the return value will indicate
-	 * if there are any active tweens on any target.
-	 * @return {Boolean} If there are active tweens.
-	 * @static
-	 */
-	Tween.hasActiveTweens = function(target) {
-		if (target) { return target.tweenjs_count != null && !!target.tweenjs_count; }
-		return Tween._tweens && !!Tween._tweens.length;
-	};
-=======
-this.createjs = this.createjs||{};
-
-(function() {
-	"use strict";
-
-
-// constructor:
-	/**
-	 * The Ticker provides a centralized tick or heartbeat broadcast at a set interval. Listeners can subscribe to the tick
-	 * event to be notified when a set time interval has elapsed.
-	 *
-	 * Note that the interval that the tick event is called is a target interval, and may be broadcast at a slower interval
-	 * when under high CPU load. The Ticker class uses a static interface (ex. `Ticker.framerate = 30;`) and
-	 * can not be instantiated.
-	 *
-	 * <h4>Example</h4>
-	 *
-	 *      createjs.Ticker.addEventListener("tick", handleTick);
-	 *      function handleTick(event) {
-	 *          // Actions carried out each tick (aka frame)
-	 *          if (!event.paused) {
-	 *              // Actions carried out when the Ticker is not paused.
-	 *          }
-	 *      }
-	 *
-	 * @class Ticker
-	 * @uses EventDispatcher
-	 * @static
-	 **/
-	function Ticker() {
-		throw "Ticker cannot be instantiated.";
-	}
-
-
-// constants:
-	/**
-	 * In this mode, Ticker uses the requestAnimationFrame API, but attempts to synch the ticks to target framerate. It
-	 * uses a simple heuristic that compares the time of the RAF return to the target time for the current frame and
-	 * dispatches the tick when the time is within a certain threshold.
-	 *
-	 * This mode has a higher variance for time between frames than {{#crossLink "Ticker/TIMEOUT:property"}}{{/crossLink}},
-	 * but does not require that content be time based as with {{#crossLink "Ticker/RAF:property"}}{{/crossLink}} while
-	 * gaining the benefits of that API (screen synch, background throttling).
-	 *
-	 * Variance is usually lowest for framerates that are a divisor of the RAF frequency. This is usually 60, so
-	 * framerates of 10, 12, 15, 20, and 30 work well.
-	 *
-	 * Falls back to {{#crossLink "Ticker/TIMEOUT:property"}}{{/crossLink}} if the requestAnimationFrame API is not
-	 * supported.
-	 * @property RAF_SYNCHED
-	 * @static
-	 * @type {String}
-	 * @default "synched"
-	 * @readonly
-	 **/
-	Ticker.RAF_SYNCHED = "synched";
-
-	/**
-	 * In this mode, Ticker passes through the requestAnimationFrame heartbeat, ignoring the target framerate completely.
-	 * Because requestAnimationFrame frequency is not deterministic, any content using this mode should be time based.
-	 * You can leverage {{#crossLink "Ticker/getTime"}}{{/crossLink}} and the {{#crossLink "Ticker/tick:event"}}{{/crossLink}}
-	 * event object's "delta" properties to make this easier.
-	 *
-	 * Falls back on {{#crossLink "Ticker/TIMEOUT:property"}}{{/crossLink}} if the requestAnimationFrame API is not
-	 * supported.
-	 * @property RAF
-	 * @static
-	 * @type {String}
-	 * @default "raf"
-	 * @readonly
-	 **/
-	Ticker.RAF = "raf";
-
-	/**
-	 * In this mode, Ticker uses the setTimeout API. This provides predictable, adaptive frame timing, but does not
-	 * provide the benefits of requestAnimationFrame (screen synch, background throttling).
-	 * @property TIMEOUT
-	 * @static
-	 * @type {String}
-	 * @default "timeout"
-	 * @readonly
-	 **/
-	Ticker.TIMEOUT = "timeout";
-
-
-// static events:
-	/**
-	 * Dispatched each tick. The event will be dispatched to each listener even when the Ticker has been paused using
-	 * {{#crossLink "Ticker/setPaused"}}{{/crossLink}}.
-	 *
-	 * <h4>Example</h4>
-	 *
-	 *      createjs.Ticker.addEventListener("tick", handleTick);
-	 *      function handleTick(event) {
-	 *          console.log("Paused:", event.paused, event.delta);
-	 *      }
-	 *
-	 * @event tick
-	 * @param {Object} target The object that dispatched the event.
-	 * @param {String} type The event type.
-	 * @param {Boolean} paused Indicates whether the ticker is currently paused.
-	 * @param {Number} delta The time elapsed in ms since the last tick.
-	 * @param {Number} time The total time in ms since Ticker was initialized.
-	 * @param {Number} runTime The total time in ms that Ticker was not paused since it was initialized. For example,
-	 * 	you could determine the amount of time that the Ticker has been paused since initialization with `time-runTime`.
-	 * @since 0.6.0
-	 */
-
-
-// public static properties:
-	/**
-	 * Deprecated in favour of {{#crossLink "Ticker/timingMode"}}{{/crossLink}}, and will be removed in a future version. If true, timingMode will
-	 * use {{#crossLink "Ticker/RAF_SYNCHED"}}{{/crossLink}} by default.
-	 * @deprecated Deprecated in favour of {{#crossLink "Ticker/timingMode"}}{{/crossLink}}.
-	 * @property useRAF
-	 * @static
-	 * @type {Boolean}
-	 * @default false
-	 **/
-	Ticker.useRAF = false;
-
-	/**
-	 * Specifies the timing api (setTimeout or requestAnimationFrame) and mode to use. See
-	 * {{#crossLink "Ticker/TIMEOUT"}}{{/crossLink}}, {{#crossLink "Ticker/RAF"}}{{/crossLink}}, and
-	 * {{#crossLink "Ticker/RAF_SYNCHED"}}{{/crossLink}} for mode details.
-	 * @property timingMode
-	 * @static
-	 * @type {String}
-	 * @default Ticker.TIMEOUT
-	 **/
-	Ticker.timingMode = null;
-
-	/**
-	 * Specifies a maximum value for the delta property in the tick event object. This is useful when building time
-	 * based animations and systems to prevent issues caused by large time gaps caused by background tabs, system sleep,
-	 * alert dialogs, or other blocking routines. Double the expected frame duration is often an effective value
-	 * (ex. maxDelta=50 when running at 40fps).
-	 * 
-	 * This does not impact any other values (ex. time, runTime, etc), so you may experience issues if you enable maxDelta
-	 * when using both delta and other values.
-	 * 
-	 * If 0, there is no maximum.
-	 * @property maxDelta
-	 * @static
-	 * @type {number}
-	 * @default 0
-	 */
-	Ticker.maxDelta = 0;
-	
-	/**
-	 * When the ticker is paused, all listeners will still receive a tick event, but the <code>paused</code> property
-	 * of the event will be `true`. Also, while paused the `runTime` will not increase. See {{#crossLink "Ticker/tick:event"}}{{/crossLink}},
-	 * {{#crossLink "Ticker/getTime"}}{{/crossLink}}, and {{#crossLink "Ticker/getEventTime"}}{{/crossLink}} for more
-	 * info.
-	 *
-	 * <h4>Example</h4>
-	 *
-	 *      createjs.Ticker.addEventListener("tick", handleTick);
-	 *      createjs.Ticker.paused = true;
-	 *      function handleTick(event) {
-	 *          console.log(event.paused,
-	 *          	createjs.Ticker.getTime(false),
-	 *          	createjs.Ticker.getTime(true));
-	 *      }
-	 *
-	 * @property paused
-	 * @static
-	 * @type {Boolean}
-	 * @default false
-	 **/
-	Ticker.paused = false;
-
-
-// mix-ins:
-	// EventDispatcher methods:
-	Ticker.removeEventListener = null;
-	Ticker.removeAllEventListeners = null;
-	Ticker.dispatchEvent = null;
-	Ticker.hasEventListener = null;
-	Ticker._listeners = null;
-	createjs.EventDispatcher.initialize(Ticker); // inject EventDispatcher methods.
-	Ticker._addEventListener = Ticker.addEventListener;
-	Ticker.addEventListener = function() {
-		!Ticker._inited&&Ticker.init();
-		return Ticker._addEventListener.apply(Ticker, arguments);
-	};
-
-
-// private static properties:
-	/**
-	 * @property _inited
-	 * @static
-	 * @type {Boolean}
-	 * @protected
-	 **/
-	Ticker._inited = false;
-
-	/**
-	 * @property _startTime
-	 * @static
-	 * @type {Number}
-	 * @protected
-	 **/
-	Ticker._startTime = 0;
-
-	/**
-	 * @property _pausedTime
-	 * @static
-	 * @type {Number}
-	 * @protected
-	 **/
-	Ticker._pausedTime=0;
-
-	/**
-	 * The number of ticks that have passed
-	 * @property _ticks
-	 * @static
-	 * @type {Number}
-	 * @protected
-	 **/
-	Ticker._ticks = 0;
-
-	/**
-	 * The number of ticks that have passed while Ticker has been paused
-	 * @property _pausedTicks
-	 * @static
-	 * @type {Number}
-	 * @protected
-	 **/
-	Ticker._pausedTicks = 0;
-
-	/**
-	 * @property _interval
-	 * @static
-	 * @type {Number}
-	 * @protected
-	 **/
-	Ticker._interval = 50;
-
-	/**
-	 * @property _lastTime
-	 * @static
-	 * @type {Number}
-	 * @protected
-	 **/
-	Ticker._lastTime = 0;
-
-	/**
-	 * @property _times
-	 * @static
-	 * @type {Array}
-	 * @protected
-	 **/
-	Ticker._times = null;
-
-	/**
-	 * @property _tickTimes
-	 * @static
-	 * @type {Array}
-	 * @protected
-	 **/
-	Ticker._tickTimes = null;
-
-	/**
-	 * Stores the timeout or requestAnimationFrame id.
-	 * @property _timerId
-	 * @static
-	 * @type {Number}
-	 * @protected
-	 **/
-	Ticker._timerId = null;
-	
-	/**
-	 * True if currently using requestAnimationFrame, false if using setTimeout. This may be different than timingMode
-	 * if that property changed and a tick hasn't fired.
-	 * @property _raf
-	 * @static
-	 * @type {Boolean}
-	 * @protected
-	 **/
-	Ticker._raf = true;
-	
-
-// static getter / setters:
-	/**
-	 * Use the {{#crossLink "Ticker/interval:property"}}{{/crossLink}} property instead.
-	 * @method setInterval
-	 * @static
-	 * @param {Number} interval
-	 * @deprecated
-	 **/
-	Ticker.setInterval = function(interval) {
-		Ticker._interval = interval;
-		if (!Ticker._inited) { return; }
-		Ticker._setupTick();
-	};
-
-	/**
-	 * Use the {{#crossLink "Ticker/framerate:property"}}{{/crossLink}} property instead.
-	 * @method getInterval
-	 * @static
-	 * @return {Number}
-	 * @deprecated
-	 **/
-	Ticker.getInterval = function() {
-		return Ticker._interval;
-	};
-
-	/**
-	 * Use the {{#crossLink "Ticker/framerate:property"}}{{/crossLink}} property instead.
-	 * @method setFPS
-	 * @static
-	 * @param {Number} value
-	 * @deprecated
-	 **/
-	Ticker.setFPS = function(value) {
-		Ticker.setInterval(1000/value);
-	};
-
-	/**
-	 * Use the {{#crossLink "Ticker/interval:property"}}{{/crossLink}} property instead.
-	 * @method getFPS
-	 * @static
-	 * @return {Number}
-	 * @deprecated
-	 **/
-	Ticker.getFPS = function() {
-		return 1000/Ticker._interval;
-	};
-
-	/**
-	 * Indicates the target time (in milliseconds) between ticks. Default is 50 (20 FPS).
-	 * Note that actual time between ticks may be more than specified depending on CPU load.
-	 * This property is ignored if the ticker is using the `RAF` timing mode.
-	 * @property interval
-	 * @static
-	 * @type {Number}
-	 **/
-	 
-	/**
-	 * Indicates the target frame rate in frames per second (FPS). Effectively just a shortcut to `interval`, where
-	 * `framerate == 1000/interval`.
-	 * @property framerate
-	 * @static
-	 * @type {Number}
-	 **/
-	try {
-		Object.defineProperties(Ticker, {
-			interval: { get: Ticker.getInterval, set: Ticker.setInterval },
-			framerate: { get: Ticker.getFPS, set: Ticker.setFPS }
-		});
-	} catch (e) { console.log(e); }
-
-
-// public static methods:
-	/**
-	 * Starts the tick. This is called automatically when the first listener is added.
-	 * @method init
-	 * @static
-	 **/
-	Ticker.init = function() {
-		if (Ticker._inited) { return; }
-		Ticker._inited = true;
-		Ticker._times = [];
-		Ticker._tickTimes = [];
-		Ticker._startTime = Ticker._getTime();
-		Ticker._times.push(Ticker._lastTime = 0);
-		Ticker.interval = Ticker._interval;
-	};
-	
-	/**
-	 * Stops the Ticker and removes all listeners. Use init() to restart the Ticker.
-	 * @method reset
-	 * @static
-	 **/
-	Ticker.reset = function() {
-		if (Ticker._raf) {
-			var f = window.cancelAnimationFrame || window.webkitCancelAnimationFrame || window.mozCancelAnimationFrame || window.oCancelAnimationFrame || window.msCancelAnimationFrame;
-			f&&f(Ticker._timerId);
-		} else {
-			clearTimeout(Ticker._timerId);
-		}
-		Ticker.removeAllEventListeners("tick");
-		Ticker._timerId = Ticker._times = Ticker._tickTimes = null;
-		Ticker._startTime = Ticker._lastTime = Ticker._ticks = 0;
-		Ticker._inited = false;
-	};
-
-	/**
-	 * Returns the average time spent within a tick. This can vary significantly from the value provided by getMeasuredFPS
-	 * because it only measures the time spent within the tick execution stack. 
-	 * 
-	 * Example 1: With a target FPS of 20, getMeasuredFPS() returns 20fps, which indicates an average of 50ms between 
-	 * the end of one tick and the end of the next. However, getMeasuredTickTime() returns 15ms. This indicates that 
-	 * there may be up to 35ms of "idle" time between the end of one tick and the start of the next.
-	 *
-	 * Example 2: With a target FPS of 30, getFPS() returns 10fps, which indicates an average of 100ms between the end of
-	 * one tick and the end of the next. However, getMeasuredTickTime() returns 20ms. This would indicate that something
-	 * other than the tick is using ~80ms (another script, DOM rendering, etc).
-	 * @method getMeasuredTickTime
-	 * @static
-	 * @param {Number} [ticks] The number of previous ticks over which to measure the average time spent in a tick.
-	 * Defaults to the number of ticks per second. To get only the last tick's time, pass in 1.
-	 * @return {Number} The average time spent in a tick in milliseconds.
-	 **/
-	Ticker.getMeasuredTickTime = function(ticks) {
-		var ttl=0, times=Ticker._tickTimes;
-		if (!times || times.length < 1) { return -1; }
-
-		// by default, calculate average for the past ~1 second:
-		ticks = Math.min(times.length, ticks||(Ticker.getFPS()|0));
-		for (var i=0; i<ticks; i++) { ttl += times[i]; }
-		return ttl/ticks;
-	};
-
-	/**
-	 * Returns the actual frames / ticks per second.
-	 * @method getMeasuredFPS
-	 * @static
-	 * @param {Number} [ticks] The number of previous ticks over which to measure the actual frames / ticks per second.
-	 * Defaults to the number of ticks per second.
-	 * @return {Number} The actual frames / ticks per second. Depending on performance, this may differ
-	 * from the target frames per second.
-	 **/
-	Ticker.getMeasuredFPS = function(ticks) {
-		var times = Ticker._times;
-		if (!times || times.length < 2) { return -1; }
-
-		// by default, calculate fps for the past ~1 second:
-		ticks = Math.min(times.length-1, ticks||(Ticker.getFPS()|0));
-		return 1000/((times[0]-times[ticks])/ticks);
-	};
-
-	/**
-	 * Use the {{#crossLink "Ticker/paused:property"}}{{/crossLink}} property instead.
-	 * @method setPaused
-	 * @static
-	 * @param {Boolean} value
-	 * @deprecated
-	 **/
-	Ticker.setPaused = function(value) {
-		// TODO: deprecated.
-		Ticker.paused = value;
-	};
-
-	/**
-	 * Use the {{#crossLink "Ticker/paused:property"}}{{/crossLink}} property instead.
-	 * @method getPaused
-	 * @static
-	 * @return {Boolean}
-	 * @deprecated
-	 **/
-	Ticker.getPaused = function() {
-		// TODO: deprecated.
-		return Ticker.paused;
-	};
-
-	/**
-	 * Returns the number of milliseconds that have elapsed since Ticker was initialized via {{#crossLink "Ticker/init"}}.
-	 * Returns -1 if Ticker has not been initialized. For example, you could use
-	 * this in a time synchronized animation to determine the exact amount of time that has elapsed.
-	 * @method getTime
-	 * @static
-	 * @param {Boolean} [runTime=false] If true only time elapsed while Ticker was not paused will be returned.
-	 * If false, the value returned will be total time elapsed since the first tick event listener was added.
-	 * @return {Number} Number of milliseconds that have elapsed since Ticker was initialized or -1.
-	 **/
-	Ticker.getTime = function(runTime) {
-		return Ticker._startTime ? Ticker._getTime() - (runTime ? Ticker._pausedTime : 0) : -1;
-	};
-
-	/**
-	 * Similar to getTime(), but returns the time on the most recent tick event object.
-	 * @method getEventTime
-	 * @static
-	 * @param runTime {Boolean} [runTime=false] If true, the runTime property will be returned instead of time.
-	 * @returns {number} The time or runTime property from the most recent tick event or -1.
-	 */
-	Ticker.getEventTime = function(runTime) {
-		return Ticker._startTime ? (Ticker._lastTime || Ticker._startTime) - (runTime ? Ticker._pausedTime : 0) : -1;
-	};
-	
-	/**
-	 * Returns the number of ticks that have been broadcast by Ticker.
-	 * @method getTicks
-	 * @static
-	 * @param {Boolean} pauseable Indicates whether to include ticks that would have been broadcast
-	 * while Ticker was paused. If true only tick events broadcast while Ticker is not paused will be returned.
-	 * If false, tick events that would have been broadcast while Ticker was paused will be included in the return
-	 * value. The default value is false.
-	 * @return {Number} of ticks that have been broadcast.
-	 **/
-	Ticker.getTicks = function(pauseable) {
-		return  Ticker._ticks - (pauseable ? Ticker._pausedTicks : 0);
-	};
-
-
-// private static methods:
-	/**
-	 * @method _handleSynch
-	 * @static
-	 * @protected
-	 **/
-	Ticker._handleSynch = function() {
-		Ticker._timerId = null;
-		Ticker._setupTick();
-
-		// run if enough time has elapsed, with a little bit of flexibility to be early:
-		if (Ticker._getTime() - Ticker._lastTime >= (Ticker._interval-1)*0.97) {
-			Ticker._tick();
-		}
-	};
-
-	/**
-	 * @method _handleRAF
-	 * @static
-	 * @protected
-	 **/
-	Ticker._handleRAF = function() {
-		Ticker._timerId = null;
-		Ticker._setupTick();
-		Ticker._tick();
-	};
-
-	/**
-	 * @method _handleTimeout
-	 * @static
-	 * @protected
-	 **/
-	Ticker._handleTimeout = function() {
-		Ticker._timerId = null;
-		Ticker._setupTick();
-		Ticker._tick();
-	};
-
-	/**
-	 * @method _setupTick
-	 * @static
-	 * @protected
-	 **/
-	Ticker._setupTick = function() {
-		if (Ticker._timerId != null) { return; } // avoid duplicates
-
-		var mode = Ticker.timingMode||(Ticker.useRAF&&Ticker.RAF_SYNCHED);
-		if (mode == Ticker.RAF_SYNCHED || mode == Ticker.RAF) {
-			var f = window.requestAnimationFrame || window.webkitRequestAnimationFrame || window.mozRequestAnimationFrame || window.oRequestAnimationFrame || window.msRequestAnimationFrame;
-			if (f) {
-				Ticker._timerId = f(mode == Ticker.RAF ? Ticker._handleRAF : Ticker._handleSynch);
-				Ticker._raf = true;
-				return;
-			}
-		}
-		Ticker._raf = false;
-		Ticker._timerId = setTimeout(Ticker._handleTimeout, Ticker._interval);
-	};
-
-	/**
-	 * @method _tick
-	 * @static
-	 * @protected
-	 **/
-	Ticker._tick = function() {
-		var paused = Ticker.paused;
-		var time = Ticker._getTime();
-		var elapsedTime = time-Ticker._lastTime;
-		Ticker._lastTime = time;
-		Ticker._ticks++;
-		
-		if (paused) {
-			Ticker._pausedTicks++;
-			Ticker._pausedTime += elapsedTime;
-		}
-		
-		if (Ticker.hasEventListener("tick")) {
-			var event = new createjs.Event("tick");
-			var maxDelta = Ticker.maxDelta;
-			event.delta = (maxDelta && elapsedTime > maxDelta) ? maxDelta : elapsedTime;
-			event.paused = paused;
-			event.time = time;
-			event.runTime = time-Ticker._pausedTime;
-			Ticker.dispatchEvent(event);
-		}
-		
-		Ticker._tickTimes.unshift(Ticker._getTime()-time);
-		while (Ticker._tickTimes.length > 100) { Ticker._tickTimes.pop(); }
-
-		Ticker._times.unshift(time);
-		while (Ticker._times.length > 100) { Ticker._times.pop(); }
-	};
-
-	/**
-	 * @method _getTime
-	 * @static
-	 * @protected
-	 **/
-	var now = window.performance && (performance.now || performance.mozNow || performance.msNow || performance.oNow || performance.webkitNow);
-	Ticker._getTime = function() {
-		return ((now&&now.call(performance))||(new Date().getTime())) - Ticker._startTime;
-	};
-
-
-	createjs.Ticker = Ticker;
-}());
-
-//##############################################################################
-// AbstractTween.js
-//##############################################################################
->>>>>>> 9a271b6a
-
-this.createjs = this.createjs||{};
-
-(function() {
-	"use strict";
-
-
-// constructor
-	/**
-	 * Base class that both {{#crossLink "Tween"}}{{/crossLink}} and {{#crossLink "Timeline"}}{{/crossLink}} extend. Should not be instantiated directly.
-	 * @class AbstractTween
-	 * @param {Object} [props]
-	 * @extends EventDispatcher
-	 * @constructor
-	 */
-	function AbstractTween(props) {
-		this.EventDispatcher_constructor();
-		
-	// public properties:
-		/**
-		 * Causes this tween to continue playing when a global pause is active. For example, if TweenJS is using {{#crossLink "Ticker"}}{{/crossLink}},
-		 * then setting this to false (the default) will cause this tween to be paused when `Ticker.setPaused(true)`
-		 * is called. See the {{#crossLink "Tween/tick"}}{{/crossLink}} method for more info. Can be set via the `props`
-		 * parameter.
-		 * @property ignoreGlobalPause
-		 * @type Boolean
-		 * @default false
-		 */
-		this.ignoreGlobalPause = false;
-	
-		/**
-		 * Indicates the number of times to loop. If set to -1, the tween will loop continuously.
-		 * @property loop
-		 * @type {Number}
-		 * @default 0
-		 */
-		this.loop = 0;
-	
-		/**
-		 * Uses ticks for all durations instead of milliseconds. This also changes the behaviour of some actions (such as `call`).
-		 * Changing this value on a running tween could have unexpected results.
-		 * @property useTicks
-		 * @type {Boolean}
-		 * @default false
-		 * @readonly
-		 */
-		this.useTicks = false;
-		
-		/**
-		 * Causes the tween to play in reverse.
-		 * @property reversed
-		 * @type {Boolean}
-		 * @default false
-		 */
-		this.reversed = false;
-		
-		/**
-		 * Causes the tween to reverse direction at the end of each loop.
-		 * @property bounce
-		 * @type {Boolean}
-		 * @default false
-		 */
-		this.bounce = false;
-		
-		/**
-		 * Changes the rate at which the tween advances. For example, a `timeScale` value of `2` will double the
-		 * playback speed, a value of `0.5` would halve it.
-		 * @property timeScale
-		 * @type {Number}
-		 * @default 1
-		 */
-		this.timeScale = 1;
-	
-		/**
-		 * Indicates the duration of this tween in milliseconds (or ticks if `useTicks` is true), irrespective of `loops`.
-		 * This value is automatically updated as you modify the tween. Changing it directly could result in unexpected
-		 * behaviour.
-		 * @property duration
-		 * @type {Number}
-		 * @default 0
-		 * @readonly
-		 */
-		this.duration = 0;
-	
-		/**
-		 * The current normalized position of the tween. This will always be a value between 0 and `duration`.
-		 * Changing this property directly will have unexpected results, use {{#crossLink "Tween/setPosition"}}{{/crossLink}}.
-		 * @property position
-		 * @type {Object}
-		 * @default 0
-		 * @readonly
-		 */
-		this.position = 0;
-		
-		/**
-		 * The raw tween position. This value will be between `0` and `loops * duration` while the tween is active, or -1 before it activates.
-		 * @property rawPosition
-		 * @type {Number}
-		 * @default -1
-		 * @readonly
-		 */
-		this.rawPosition = -1;
-		
-		
-	// private properties:
-		/**
-		 * @property _paused
-		 * @type {Boolean}
-		 * @default false
-		 * @protected
-		 */
-		this._paused = true;
-		
-		/**
-		 * @property _next
-		 * @type {Tween}
-		 * @default null
-		 * @protected
-		 */
-		this._next = null;
-		
-		/**
-		 * @property _prev
-		 * @type {Tween}
-		 * @default null
-		 * @protected
-		 */
-		this._prev = null;
-		
-		/**
-		 * @property _parent
-		 * @type {Object}
-		 * @default null
-		 * @protected
-		 */
-		this._parent = null;
-
-		/**
-		 * @property _labels
-		 * @type Object
-		 * @protected
-		 **/
-		this._labels = null;
-
-		/**
-		 * @property _labelList
-		 * @type Array[Object]
-		 * @protected
-		 **/
-		this._labelList = null;
-
-		if (props) {
-			this.useTicks = !!props.useTicks;
-			this.ignoreGlobalPause = !!props.ignoreGlobalPause;
-			this.loop = props.loop === true ? -1 : (props.loop||0);
-			this.reversed = !!props.reversed;
-			this.bounce = !!props.bounce;
-			this.timeScale = props.timeScale||1;
-			props.onChange && this.addEventListener("change", props.onChange);
-			props.onComplete && this.addEventListener("complete", props.onComplete);
-		}
-		
-		// while `position` is shared, it needs to happen after ALL props are set, so it's handled in _init()
-	};
-
-	var p = createjs.extend(AbstractTween, createjs.EventDispatcher);
-
-	// TODO: deprecated
-	// p.initialize = function() {}; // searchable for devs wondering where it is. REMOVED. See docs for details.
-
-// events:
-	/**
-	 * Dispatched whenever the tween's position changes.
-	 * @event change
-	 **/
-	 
-	/**
-	 * Dispatched when the tween reaches its end and has paused itself. This does not fire until all loops are complete;
-	 * tweens that loop continuously will never fire a complete event.
-	 * @event complete
-	 **/
-	
-
-// public methods:
-	/**
-	 * Advances the tween by a specified amount.
-	 * @method advance
-	 * @param {Number} delta The amount to advance in milliseconds (or ticks if useTicks is true). Negative values are supported.
-	 * @param {Number} [ignoreActions=false] If true, actions will not be executed due to this change in position.
-	 */
-	p.advance = function(delta, ignoreActions) {
-		this.setPosition(this.rawPosition+delta*this.timeScale, ignoreActions);
-	};
-	
-	/**
-	 * Advances the tween to a specified position.
-	 * @method setPosition
-	 * @param {Number} rawPosition The raw position to seek to in milliseconds (or ticks if useTicks is true).
-	 * @param {Boolean} [ignoreActions=false] If true, do not run any actions that would be triggered by this operation.
-	 * @param {Boolean} [jump=false] If true, only actions at the new position will be run. If false, actions between the old and new position are run.
-	 * @param {Function} [callback] Primarily for use with MovieClip, this callback is called after properties are updated, but before actions are run.
-	 */
-	p.setPosition = function(rawPosition, ignoreActions, jump, callback) {
-		var d=this.duration, loopCount=this.loop, prevRawPos = this.rawPosition;
-		var loop=0, t=0, end=false;
-		
-		// normalize position:
-		if (rawPosition < 0) { rawPosition = 0; }
-		
-		if (d === 0) {
-			// deal with 0 length tweens.
-			end = true;
-			if (prevRawPos !== -1) { return end; } // we can avoid doing anything else if we're already at 0.
-		} else {
-			loop = rawPosition/d|0;
-			t = rawPosition-loop*d;
-			
-			end = (loopCount !== -1 && rawPosition >= loopCount*d+d);
-			if (end) { rawPosition = (t=d)*(loop=loopCount)+d; }
-			if (rawPosition === prevRawPos) { return end; } // no need to update
-			
-			var rev = !this.reversed !== !(this.bounce && loop%2); // current loop is reversed
-			if (rev) { t = d-t; }
-		}
-		
-		// set this in advance in case an action modifies position:
-		this.position = t;
-		this.rawPosition = rawPosition;
-		
-		this._updatePosition(jump, end);
-		if (end) { this.setPaused(true); }
-		
-		callback&&callback(this);
-		
-		if (!ignoreActions) { this._runActions(prevRawPos, rawPosition, jump, !jump && prevRawPos === -1); }
-		
-		this.dispatchEvent("change");
-		if (end) { this.dispatchEvent("complete"); }
-	};
-	
-	/**
-	 * Calculates a normalized position based on a raw position. For example, given a tween with a duration of 3000ms set to loop:
-	 * 	console.log(myTween.calculatePosition(3700); // 700
-	 * @method calculatePosition
-	 * @param {Number} rawPosition A raw position.
-	 */
-	p.calculatePosition = function(rawPosition) {
-		// largely duplicated from setPosition, but necessary to avoid having to instantiate generic objects to pass values (end, loop, position) back.
-		var d=this.duration, loopCount=this.loop, loop=0, t=0;
-		
-		if (d===0) { return 0; }
-		if (loopCount !== -1 && rawPosition >= loopCount*d+d) { t = d; loop = loopCount } // end
-		else if (rawPosition < 0) { t = 0; }
-		else { loop = rawPosition/d|0; t = rawPosition-loop*d;  }
-		
-		var rev = !this.reversed !== !(this.bounce && loop%2); // current loop is reversed
-		return rev ? d-t : t;
-	};
-	
-	/**
-	 * Returns a list of the labels defined on this tween sorted by position.
-	 * @method getLabels
-	 * @return {Array[Object]} A sorted array of objects with label and position properties.
-	 **/
-	p.getLabels = function() {
-		var list = this._labelList;
-		if (!list) {
-			list = this._labelList = [];
-			var labels = this._labels;
-			for (var n in labels) {
-				list.push({label:n, position:labels[n]});
-			}
-			list.sort(function (a,b) { return a.position- b.position; });
-		}
-		return list;
-	};
-	
-
-	/**
-	 * Defines labels for use with gotoAndPlay/Stop. Overwrites any previously set labels.
-	 * @method setLabels
-	 * @param {Object} labels An object defining labels for using {{#crossLink "Timeline/gotoAndPlay"}}{{/crossLink}}/{{#crossLink "Timeline/gotoAndStop"}}{{/crossLink}}
-	 * in the form `{myLabelName:time}` where time is in milliseconds (or ticks if `useTicks` is `true`).
-	 **/
-	p.setLabels = function(labels) {
-		this._labels = labels;
-		this._labelList = null;
-	};
-
-	/**
-	 * Adds a label that can be used with {{#crossLink "Timeline/gotoAndPlay"}}{{/crossLink}}/{{#crossLink "Timeline/gotoAndStop"}}{{/crossLink}}.
-	 * @method addLabel
-	 * @param {String} label The label name.
-	 * @param {Number} position The position this label represents.
-	 **/
-	p.addLabel = function(label, position) {
-		if (!this._labels) { this._labels = {}; }
-		this._labels[label] = position;
-		var list = this._labelList;
-		if (list) {
-			for (var i= 0,l=list.length; i<l; i++) { if (position < list[i].position) { break; } }
-			list.splice(i, 0, {label:label, position:position});
-		}
-	};
-
-	/**
-	 * Returns the name of the label on or immediately before the current position. For example, given a tween with
-	 * two labels, "first" on frame index 4, and "second" on frame 8, getCurrentLabel would return:
-	 * <UL>
-	 * 		<LI>null if the current position is 2.</LI>
-	 * 		<LI>"first" if the current position is 4.</LI>
-	 * 		<LI>"first" if the current position is 7.</LI>
-	 * 		<LI>"second" if the current position is 15.</LI>
-	 * </UL>
-	 * @method getCurrentLabel
-	 * @return {String} The name of the current label or null if there is no label
-	 **/
-	p.getCurrentLabel = function(pos) {
-		var labels = this.getLabels();
-		if (pos == null) { pos = this.position; }
-		for (var i = 0, l = labels.length; i<l; i++) { if (pos < labels[i].position) { break; } }
-		return (i===0) ? null : labels[i-1].label;
-	};
-	
-	/**
-	 * Unpauses this timeline and jumps to the specified position or label.
-	 * @method gotoAndPlay
-	 * @param {String|Number} positionOrLabel The position in milliseconds (or ticks if `useTicks` is `true`)
-	 * or label to jump to.
-	 **/
-	p.gotoAndPlay = function(positionOrLabel) {
-		this.setPaused(false);
-		this._goto(positionOrLabel);
-	};
-
-	/**
-	 * Pauses this timeline and jumps to the specified position or label.
-	 * @method gotoAndStop
-	 * @param {String|Number} positionOrLabel The position in milliseconds (or ticks if `useTicks` is `true`) or label
-	 * to jump to.
-	 **/
-	p.gotoAndStop = function(positionOrLabel) {
-		this.setPaused(true);
-		this._goto(positionOrLabel);
-	};
-	
-	/**
-	 * If a numeric position is passed, it is returned unchanged. If a string is passed, the position of the
-	 * corresponding frame label will be returned, or `null` if a matching label is not defined.
-	 * @method resolve
-	 * @param {String|Number} positionOrLabel A numeric position value or label string.
-	 **/
-	p.resolve = function(positionOrLabel) {
-		var pos = Number(positionOrLabel);
-		if (isNaN(pos)) { pos = this._labels && this._labels[positionOrLabel]; }
-		return pos;
-	};
-	
-
-	/**
-	 * Pauses or plays this tween.
-	 * @method setPaused
-	 * @param {Boolean} [value=true] Indicates whether the tween should be paused (`true`) or played (`false`).
-	 * @return {Tween} This tween instance (for chaining calls)
-	 * @chainable
-	 */
-	p.setPaused = function(value) {
-		createjs.Tween._register(this, value);
-		return this;
-	};
-
-	/**
-	 * Returns a string representation of this object.
-	 * @method toString
-	 * @return {String} a string representation of the instance.
-	 */
-	p.toString = function() {
-		return "[AbstractTween]";
-	};
-
-	/**
-	 * @method clone
-	 * @protected
-	 */
-	p.clone = function() {
-		throw("AbstractTween can not be cloned.")
-	};
-
-
-// private methods:
-	/**
-	 * Shared logic that executes at the end of the subclass constructor.
-	 * @method _init
-	 * @protected
-	 */
-	p._init = function(props) {
-		if (!props || !props.paused) { this.setPaused(false); }
-		if (props&&(props.position!=null)) { this.setPosition(props.position); }
-	};
-
-	/**
-	 * @method _updatePosition
-	 * @protected
-	 */
-	p._updatePosition = function(jump, end) {
-		// abstract.
-	};
-	
-	/**
-	 * @method _goto
-	 * @protected
-	 **/
-	p._goto = function(positionOrLabel) {
-		var pos = this.resolve(positionOrLabel);
-		if (pos != null) { this.setPosition(pos, false, true); }
-	};
-	
-	/**
-	 * @method _runActions
-	 * @protected
-	 */
-	p._runActions = function(startRawPos, endRawPos, jump, includeStart) {
-		// runs actions between startPos & endPos. Separated to support action deferral.
-		
-		//console.log(this.passive === false ? " > Tween" : "Timeline", "run", startRawPos, endRawPos, jump, includeStart);
-		
-		// if we don't have any actions, and we're not a Timeline, then return:
-		// TODO: a cleaner way to handle this would be to override this method in Tween, but I'm not sure it's worth the overhead.
-		if (!this._actionHead && !this._tweens) { return; } 
-		
-		var d=this.duration, reversed=this.reversed, bounce=this.bounce, loopCount=this.loop;
-		var loop0, loop1, t0, t1;
-		
-		if (d === 0) {
-			// deal with 0 length tweens:
-			loop0 = loop1 = t0 = t1 = 0;
-			reversed = bounce = false;
-		} else {
-			loop0=startRawPos/d|0;
-			loop1=endRawPos/d|0;
-			t0=startRawPos-loop0*d;
-			t1=endRawPos-loop1*d;
-		}
-		
-		// catch positions that are past the end:
-		if (loopCount !== -1) {
-			if (loop1 > loopCount) { t1=d; loop1=loopCount; }
-			if (loop0 > loopCount) { t0=d; loop0=loopCount; }
-		}
-		
-		// special cases:
-		if (jump) { return this._runActionsRange(t1, t1, jump, includeStart); } // jump.
-		else if (loop0 === loop1 && t0 === t1 && !jump) { return; } // no actions if the position is identical.
-		else if (loop0 === -1) { loop0 = t0 = 0; } // correct the -1 value for first advance, important with useTicks.
-		
-		var dir = (startRawPos <= endRawPos), loop = loop0;
-		do {
-			var rev = !reversed !== !(bounce && loop % 2);
-
-			var start = (loop === loop0) ? t0 : dir ? 0 : d;
-			var end = (loop === loop1) ? t1 : dir ? d : 0;
-			
-			if (rev) {
-				start = d - start;
-				end = d - end;
-			}
-			
-			if (bounce && loop !== loop0 && start === end) { /* bounced onto the same time/frame, don't re-execute end actions */ }
-			else if (this._runActionsRange(start, end, jump, includeStart || (loop !== loop0 && !bounce))) { return true; }
-				
-			includeStart = false;
-		} while ((dir && ++loop <= loop1) || (!dir && --loop >= loop1));
-	};
-	
-	p._runActionsRange = function(startPos, endPos, jump, includeStart) {
-		// abstract
-	};
-
-	createjs.AbstractTween = createjs.promote(AbstractTween, "EventDispatcher");
-}());
-
-<<<<<<< HEAD
-	/**
-	 * Registers or unregisters a tween with the ticking system.
-	 * @method _register
-	 * @param {Tween} tween The tween instance to register or unregister.
-	 * @param {Boolean} value If `true`, the tween is registered. If `false` the tween is unregistered.
-	 * @static
-	 * @protected
-	 */
-	Tween._register = function(tween, value) {
-		var target = tween._target;
-		var tweens = Tween._tweens;
-		if (value && !tween._registered) {
-			// TODO: this approach might fail if a dev is using sealed objects in ES5
-			if (target) { target.tweenjs_count = target.tweenjs_count ? target.tweenjs_count+1 : 1; }
-			tweens.push(tween);
-			if (!Tween._inited && createjs.Ticker) { createjs.Ticker.addEventListener("tick", Tween); Tween._inited = true; }
-		} else if (!value && tween._registered) {
-			if (target) { target.tweenjs_count--; }
-			var i = tweens.length;
-			while (i--) {
-				if (tweens[i] == tween) {
-					tweens.splice(i, 1);
-					break;
-				}
-			}
-		}
-		tween._registered = value;
-	};
-=======
-//##############################################################################
-// Tween.js
-//##############################################################################
->>>>>>> 9a271b6a
 
 this.createjs = this.createjs||{};
 
@@ -3175,341 +1832,6 @@
 	 * 		// The tween changed.
 	 * 	}
 	 *
-<<<<<<< HEAD
-	 * @method play
-	 * @param {Tween} tween The tween to play.
-	 * @return {Tween} This tween instance (for chaining calls).
-	 */
-	p.play = function(tween) {
-		if (!tween) { tween = this; }
-		return this.call(tween.setPaused, [false], tween);
-	};
-
-	/**
-	 * Queues an action to pause the specified tween.
-	 * @method pause
-	 * @param {Tween} tween The tween to pause. If null, it pauses this tween.
-	 * @return {Tween} This tween instance (for chaining calls)
-	 */
-	p.pause = function(tween) {
-		if (!tween) { tween = this; }
-		return this.call(tween.setPaused, [true], tween);
-	};
-
-	/**
-	 * Advances the tween to a specified position.
-	 * @method setPosition
-	 * @param {Number} value The position to seek to in milliseconds (or ticks if useTicks is true).
-	 * @param {Number} [actionsMode=1] Specifies how actions are handled (ie. call, set, play, pause):
-	 * <ul>
-	 *      <li>{{#crossLink "Tween/NONE:property"}}{{/crossLink}} (0) - run no actions.</li>
-	 *      <li>{{#crossLink "Tween/LOOP:property"}}{{/crossLink}} (1) - if new position is less than old, then run all
-	 *      actions between old and duration, then all actions between 0 and new.</li>
-	 *      <li>{{#crossLink "Tween/REVERSE:property"}}{{/crossLink}} (2) - if new position is less than old, run all
-	 *      actions between them in reverse.</li>
-	 * </ul>
-	 * @return {Boolean} Returns `true` if the tween is complete (ie. the full tween has run & {{#crossLink "Tween/loop:property"}}{{/crossLink}}
-	 * is `false`).
-	 */
-	p.setPosition = function(value, actionsMode) {
-		if (value < 0) { value = 0; }
-		if (actionsMode == null) { actionsMode = 1; }
-
-		// normalize position:
-		var t = value;
-		var end = false;
-		if (t >= this.duration) {
-			if (this.loop) { t = t%this.duration; }
-			else {
-				t = this.duration;
-				end = true;
-			}
-		}
-		if (t == this._prevPos) { return end; }
-
-
-		var prevPos = this._prevPos;
-		this.position = this._prevPos = t; // set this in advance in case an action modifies position.
-		this._prevPosition = value;
-
-		// handle tweens:
-		if (this._target) {
-			if (end) {
-				// addresses problems with an ending zero length step.
-				this._updateTargetProps(null,1);
-			} else if (this._steps.length > 0) {
-				// find our new tween index:
-				for (var i=0, l=this._steps.length; i<l; i++) {
-					if (this._steps[i].t > t) { break; }
-				}
-				var step = this._steps[i-1];
-				this._updateTargetProps(step,(this._stepPosition = t-step.t)/step.d);
-			}
-		}
-
-		// run actions:
-		if (actionsMode != 0 && this._actions.length > 0) {
-			if (this._useTicks) {
-				// only run the actions we landed on.
-				this._runActions(t,t);
-			} else if (actionsMode == 1 && t<prevPos) {
-				if (prevPos != this.duration) { this._runActions(prevPos, this.duration); }
-				this._runActions(0, t, true);
-			} else {
-				this._runActions(prevPos, t);
-			}
-		}
-
-		if (end) { this.setPaused(true); }
-
-        this.dispatchEvent("change");
-		return end;
-	};
-
-	/**
-	 * Advances this tween by the specified amount of time in milliseconds (or ticks if`useTicks` is `true`).
-	 * This is normally called automatically by the Tween engine (via {{#crossLink "Tween/tick"}}{{/crossLink}}), but is
-	 * exposed for advanced uses.
-	 * @method tick
-	 * @param {Number} delta The time to advance in milliseconds (or ticks if `useTicks` is `true`).
-	 */
-	p.tick = function(delta) {
-		if (this._paused) { return; }
-		this.setPosition(this._prevPosition+delta);
-	};
-
-	/**
-	 * Pauses or plays this tween.
-	 * @method setPaused
-	 * @param {Boolean} [value=true] Indicates whether the tween should be paused (`true`) or played (`false`).
-	 * @return {Tween} This tween instance (for chaining calls)
-	 */
-	p.setPaused = function(value) {
-		if (this._paused === !!value) { return this; }
-		this._paused = !!value;
-		Tween._register(this, !value);
-		return this;
-	};
-
-	// tiny api (primarily for tool output):
-	p.w = p.wait;
-	p.t = p.to;
-	p.c = p.call;
-	p.s = p.set;
-
-	/**
-	 * Returns a string representation of this object.
-	 * @method toString
-	 * @return {String} a string representation of the instance.
-	 */
-	p.toString = function() {
-		return "[Tween]";
-	};
-
-	/**
-	 * @method clone
-	 * @protected
-	 */
-	p.clone = function() {
-		throw("Tween can not be cloned.")
-	};
-
-// private methods:
-	/**
-	 * @method _updateTargetProps
-	 * @param {Object} step
-	 * @param {Number} ratio
-	 * @protected
-	 */
-	p._updateTargetProps = function(step, ratio) {
-		var p0,p1,v,v0,v1,arr;
-		if (!step && ratio == 1) {
-			// GDS: when does this run? Just at the very end? Shouldn't.
-			this.passive = false;
-			p0 = p1 = this._curQueueProps;
-		} else {
-			this.passive = !!step.v;
-			if (this.passive) { return; } // don't update props.
-			// apply ease to ratio.
-			if (step.e) { ratio = step.e(ratio,0,1,1); }
-			p0 = step.p0;
-			p1 = step.p1;
-		}
-
-		for (var n in this._initQueueProps) {
-			if ((v0 = p0[n]) == null) { p0[n] = v0 = this._initQueueProps[n]; }
-			if ((v1 = p1[n]) == null) { p1[n] = v1 = v0; }
-			if (v0 == v1 || ratio == 0 || ratio == 1 || (typeof(v0) != "number")) {
-				// no interpolation - either at start, end, values don't change, or the value is non-numeric.
-				v = ratio == 1 ? v1 : v0;
-			} else {
-				v = v0+(v1-v0)*ratio;
-			}
-
-			var ignore = false;
-			if (arr = Tween._plugins[n]) {
-				for (var i=0,l=arr.length;i<l;i++) {
-					var v2 = arr[i].tween(this, n, v, p0, p1, ratio, !!step&&p0==p1, !step);
-					if (v2 == Tween.IGNORE) { ignore = true; }
-					else { v = v2; }
-				}
-			}
-			if (!ignore) { this._target[n] = v; }
-		}
-
-	};
-
-	/**
-	 * @method _runActions
-	 * @param {Number} startPos
-	 * @param {Number} endPos
-	 * @param {Boolean} includeStart
-	 * @protected
-	 */
-	p._runActions = function(startPos, endPos, includeStart) {
-		var sPos = startPos;
-		var ePos = endPos;
-		var i = -1;
-		var j = this._actions.length;
-		var k = 1;
-		if (startPos > endPos) {
-			// running backwards, flip everything:
-			sPos = endPos;
-			ePos = startPos;
-			i = j;
-			j = k = -1;
-		}
-		while ((i+=k) != j) {
-			var action = this._actions[i];
-			var pos = action.t;
-			if (pos == ePos || (pos > sPos && pos < ePos) || (includeStart && pos == startPos) ) {
-				action.f.apply(action.o, action.p);
-			}
-		}
-	};
-
-	/**
-	 * @method _appendQueueProps
-	 * @param {Object} o
-	 * @protected
-	 */
-	p._appendQueueProps = function(o) {
-		var arr,oldValue,i, l, injectProps;
-		for (var n in o) {
-			if (this._initQueueProps[n] === undefined) {
-				oldValue = this._target[n];
-
-				// init plugins:
-				if (arr = Tween._plugins[n]) {
-					for (i=0,l=arr.length;i<l;i++) {
-						oldValue = arr[i].init(this, n, oldValue);
-					}
-				}
-				this._initQueueProps[n] = this._curQueueProps[n] = (oldValue===undefined) ? null : oldValue;
-			} else {
-				oldValue = this._curQueueProps[n];
-			}
-		}
-
-		for (var n in o) {
-			oldValue = this._curQueueProps[n];
-			if (arr = Tween._plugins[n]) {
-				injectProps = injectProps||{};
-				for (i=0, l=arr.length;i<l;i++) {
-					// TODO: remove the check for .step in the next version. It's here for backwards compatibility.
-					if (arr[i].step) { arr[i].step(this, n, oldValue, o[n], injectProps); }
-				}
-			}
-			this._curQueueProps[n] = o[n];
-		}
-		if (injectProps) { this._appendQueueProps(injectProps); }
-		return this._curQueueProps;
-	};
-
-	/**
-	 * @method _cloneProps
-	 * @param {Object} props
-	 * @protected
-	 */
-	p._cloneProps = function(props) {
-		var o = {};
-		for (var n in props) {
-			o[n] = props[n];
-		}
-		return o;
-	};
-
-	/**
-	 * @method _addStep
-	 * @param {Object} o
-	 * @protected
-	 */
-	p._addStep = function(o) {
-		if (o.d > 0) {
-			this._steps.push(o);
-			o.t = this.duration;
-			this.duration += o.d;
-		}
-		return this;
-	};
-
-	/**
-	 * @method _addAction
-	 * @param {Object} o
-	 * @protected
-	 */
-	p._addAction = function(o) {
-		o.t = this.duration;
-		this._actions.push(o);
-		return this;
-	};
-
-	/**
-	 * @method _set
-	 * @param {Object} props
-	 * @param {Object} o
-	 * @protected
-	 */
-	p._set = function(props, o) {
-		for (var n in props) {
-			o[n] = props[n];
-		}
-	};
-
-	createjs.Tween = createjs.promote(Tween, "EventDispatcher");
-
-}());
-
-//##############################################################################
-// Timeline.js
-//##############################################################################
-
-this.createjs = this.createjs||{};
-
-
-(function() {
-	"use strict";
-	
-
-// constructor	
-	/**
-	 * The Timeline class synchronizes multiple tweens and allows them to be controlled as a group. Please note that if a
-	 * timeline is looping, the tweens on it may appear to loop even if the "loop" property of the tween is false.
-	 * @class Timeline
-	 * @param {Array} tweens An array of Tweens to add to this timeline. See {{#crossLink "Timeline/addTween"}}{{/crossLink}}
-	 * for more info.
-	 * @param {Object} labels An object defining labels for using {{#crossLink "Timeline/gotoAndPlay"}}{{/crossLink}}/{{#crossLink "Timeline/gotoAndStop"}}{{/crossLink}}.
-	 * See {{#crossLink "Timeline/setLabels"}}{{/crossLink}}
-	 * for details.
-	 * @param {Object} props The configuration properties to apply to this tween instance (ex. `{loop:true}`). All properties
-	 * default to false. Supported props are:<UL>
-	 *    <LI> loop: sets the loop property on this tween.</LI>
-	 *    <LI> useTicks: uses ticks for all durations instead of milliseconds.</LI>
-	 *    <LI> ignoreGlobalPause: sets the ignoreGlobalPause property on this tween.</LI>
-	 *    <LI> paused: indicates whether to start the tween paused.</LI>
-	 *    <LI> position: indicates the initial position for this timeline.</LI>
-	 *    <LI> onChange: specifies a listener to add for the {{#crossLink "Timeline/change:event"}}{{/crossLink}} event.</LI>
-=======
 	 * See the {{#crossLink "Tween/get"}}{{/crossLink}} method also.
 	 * @class Tween
 	 * @param {Object} target The target object that will have its properties tweened.
@@ -3528,7 +1850,6 @@
 	 *    <LI> `onChange`: adds the specified function as a listener to the `change` event</LI>
 	 *    <LI> `onComplete`: adds the specified function as a listener to the `complete` event</LI>
 	 *    <LI> `override`: if true, removes all existing tweens for the target</LI>
->>>>>>> 9a271b6a
 	 * </UL>
 	 * @extends AbstractTween
 	 * @constructor
@@ -3629,20 +1950,6 @@
 		 * @type Object
 		 * @default null
 		 * @protected
-<<<<<<< HEAD
-		 **/
-		this._useTicks = false;
-		
-		/**
-		 * Indicates whether the timeline is currently registered with Tween.
-		 * @property _registered
-		 * @type {boolean}
-		 * @default false
-		 * @protected
-		 */
-		this._registered = false;
-
-=======
 		 */
 		this._pluginIds = null;
 		
@@ -3654,7 +1961,6 @@
 		 * @protected
 		 */
 		this._injected = null;
->>>>>>> 9a271b6a
 
 		if (props) {
 			this.pluginData = props.pluginData;
@@ -3670,189 +1976,6 @@
 	// TODO: deprecated
 	// p.initialize = function() {}; // searchable for devs wondering where it is. REMOVED. See docs for details.
 	
-<<<<<<< HEAD
-// events:
-	/**
-	 * Called whenever the timeline's position changes.
-	 * @event change
-	 * @since 0.5.0
-	 **/
-
-
-// public methods:
-	/**
-	 * Adds one or more tweens (or timelines) to this timeline. The tweens will be paused (to remove them from the
-	 * normal ticking system) and managed by this timeline. Adding a tween to multiple timelines will result in
-	 * unexpected behaviour.
-	 * @method addTween
-	 * @param {Tween} ...tween The tween(s) to add. Accepts multiple arguments.
-	 * @return {Tween} The first tween that was passed in.
-	 **/
-	p.addTween = function(tween) {
-		var l = arguments.length;
-		if (l > 1) {
-			for (var i=0; i<l; i++) { this.addTween(arguments[i]); }
-			return arguments[0];
-		} else if (l == 0) { return null; }
-		this.removeTween(tween);
-		this._tweens.push(tween);
-		tween.setPaused(true);
-		tween._paused = false;
-		tween._useTicks = this._useTicks;
-		if (tween.duration > this.duration) { this.duration = tween.duration; }
-		if (this._prevPos >= 0) { tween.setPosition(this._prevPos, createjs.Tween.NONE); }
-		return tween;
-	};
-
-	/**
-	 * Removes one or more tweens from this timeline.
-	 * @method removeTween
-	 * @param {Tween} ...tween The tween(s) to remove. Accepts multiple arguments.
-	 * @return Boolean Returns `true` if all of the tweens were successfully removed.
-	 **/
-	p.removeTween = function(tween) {
-		var l = arguments.length;
-		if (l > 1) {
-			var good = true;
-			for (var i=0; i<l; i++) { good = good && this.removeTween(arguments[i]); }
-			return good;
-		} else if (l == 0) { return false; }
-
-		var tweens = this._tweens;
-		var i = tweens.length;
-		while (i--) {
-			if (tweens[i] == tween) {
-				tweens.splice(i, 1);
-				if (tween.duration >= this.duration) { this.updateDuration(); }
-				return true;
-			}
-		}
-		return false;
-	};
-
-	/**
-	 * Adds a label that can be used with {{#crossLink "Timeline/gotoAndPlay"}}{{/crossLink}}/{{#crossLink "Timeline/gotoAndStop"}}{{/crossLink}}.
-	 * @method addLabel
-	 * @param {String} label The label name.
-	 * @param {Number} position The position this label represents.
-	 **/
-	p.addLabel = function(label, position) {
-		this._labels[label] = position;
-		var list = this._labelList;
-		if (list) {
-			for (var i= 0,l=list.length; i<l; i++) { if (position < list[i].position) { break; } }
-			list.splice(i, 0, {label:label, position:position});
-		}
-	};
-
-	/**
-	 * Defines labels for use with gotoAndPlay/Stop. Overwrites any previously set labels.
-	 * @method setLabels
-	 * @param {Object} o An object defining labels for using {{#crossLink "Timeline/gotoAndPlay"}}{{/crossLink}}/{{#crossLink "Timeline/gotoAndStop"}}{{/crossLink}}
-	 * in the form `{labelName:time}` where time is in milliseconds (or ticks if `useTicks` is `true`).
-	 **/
-	p.setLabels = function(o) {
-		this._labels = o ?  o : {};
-	};
-
-	/**
-	 * Returns a sorted list of the labels defined on this timeline.
-	 * @method getLabels
-	 * @return {Array[Object]} A sorted array of objects with label and position properties.
-	 **/
-	p.getLabels = function() {
-		var list = this._labelList;
-		if (!list) {
-			list = this._labelList = [];
-			var labels = this._labels;
-			for (var n in labels) {
-				list.push({label:n, position:labels[n]});
-			}
-			list.sort(function (a,b) { return a.position- b.position; });
-		}
-		return list;
-	};
-
-	/**
-	 * Returns the name of the label on or immediately before the current position. For example, given a timeline with
-	 * two labels, "first" on frame index 4, and "second" on frame 8, getCurrentLabel would return:
-	 * <UL>
-	 * 		<LI>null if the current position is 2.</LI>
-	 * 		<LI>"first" if the current position is 4.</LI>
-	 * 		<LI>"first" if the current position is 7.</LI>
-	 * 		<LI>"second" if the current position is 15.</LI>
-	 * </UL>
-	 * @method getCurrentLabel
-	 * @return {String} The name of the current label or null if there is no label
-	 **/
-	p.getCurrentLabel = function() {
-		var labels = this.getLabels();
-		var pos = this.position;
-		var l = labels.length;
-		if (l) {
-			for (var i = 0; i<l; i++) { if (pos < labels[i].position) { break; } }
-			return (i==0) ? null : labels[i-1].label;
-		}
-		return null;
-	};
-
-	/**
-	 * Unpauses this timeline and jumps to the specified position or label.
-	 * @method gotoAndPlay
-	 * @param {String|Number} positionOrLabel The position in milliseconds (or ticks if `useTicks` is `true`)
-	 * or label to jump to.
-	 **/
-	p.gotoAndPlay = function(positionOrLabel) {
-		this.setPaused(false);
-		this._goto(positionOrLabel);
-	};
-
-	/**
-	 * Pauses this timeline and jumps to the specified position or label.
-	 * @method gotoAndStop
-	 * @param {String|Number} positionOrLabel The position in milliseconds (or ticks if `useTicks` is `true`) or label
-	 * to jump to.
-	 **/
-	p.gotoAndStop = function(positionOrLabel) {
-		this.setPaused(true);
-		this._goto(positionOrLabel);
-	};
-
-	/**
-	 * Advances the timeline to the specified position.
-	 * @method setPosition
-	 * @param {Number} value The position to seek to in milliseconds (or ticks if `useTicks` is `true`).
-	 * @param {Number} [actionsMode] parameter specifying how actions are handled. See the Tween {{#crossLink "Tween/setPosition"}}{{/crossLink}}
-	 * method for more details.
-	 * @return {Boolean} Returns `true` if the timeline is complete (ie. the full timeline has run & {{#crossLink "Timeline/loop:property"}}{{/crossLink}}
-	 * is `false`).
-	 **/
-	p.setPosition = function(value, actionsMode) {
-		var t = this._calcPosition(value);
-		var end = !this.loop && value >= this.duration;
-		if (t == this._prevPos) { return end; }
-		this._prevPosition = value;
-		this.position = this._prevPos = t; // in case an action changes the current frame.
-		for (var i=0, l=this._tweens.length; i<l; i++) {
-			this._tweens[i].setPosition(t, actionsMode);
-			if (t != this._prevPos) { return false; } // an action changed this timeline's position.
-		}
-		if (end) { this.setPaused(true); }
-		this.dispatchEvent("change");
-		return end;
-	};
-
-	/**
-	 * Pauses or plays this timeline.
-	 * @method setPaused
-	 * @param {Boolean} value Indicates whether the tween should be paused (`true`) or played (`false`).
-	 **/
-	p.setPaused = function(value) {
-		this._paused = !!value; 
-		createjs.Tween._register(this, !value);
-	};
-=======
->>>>>>> 9a271b6a
 
 // static properties
 
@@ -3889,45 +2012,12 @@
 	Tween._tweenHead = null;
 	
 	/**
-<<<<<<< HEAD
-	 * @method _goto
-	 * @param {String | Number} positionOrLabel
-	 * @protected
-	 **/
-	p._goto = function(positionOrLabel) {
-		var pos = this.resolve(positionOrLabel);
-		if (pos != null) { this.setPosition(pos); }
-	};
-	
-	/**
-	 * @method _calcPosition
-	 * @param {Number} value
-	 * @return {Number}
-	 * @protected
-	 **/
-	p._calcPosition = function(value) {
-		if (value < 0) { return 0; }
-		if (value < this.duration) { return value; }
-		return this.loop ? value%this.duration : this.duration;
-	};
-
-	createjs.Timeline = createjs.promote(Timeline, "EventDispatcher");
-
-}());
-
-//##############################################################################
-// Ease.js
-//##############################################################################
-
-this.createjs = this.createjs||{};
-=======
 	 * @property _tweenTail
 	 * @type Tween
 	 * @static
 	 * @protected
 	 */
 	Tween._tweenTail = null;
->>>>>>> 9a271b6a
 
 
 // static methods	
@@ -4511,1288 +2601,957 @@
 // Timeline.js
 //##############################################################################
 
-this.createjs = this.createjs||{};
-
-
-(function() {
-	"use strict";
-	
-
-// constructor	
-	/**
-	 * The Timeline class synchronizes multiple tweens and allows them to be controlled as a group. Please note that if a
-	 * timeline is looping, the tweens on it may appear to loop even if the "loop" property of the tween is false.
-	 * 
-	 * NOTE: Timeline currently also accepts a param list in the form: `tweens, labels, props`. This is for backwards
-	 * compatibility only and will be removed in the future. Include tweens and labels as properties on the props object.
-	 * @class Timeline
-	 * @param {Object} [props] The configuration properties to apply to this instance (ex. `{loop:-1, paused:true}`).
-	 * Supported props are listed below. These props are set on the corresponding instance properties except where
-	 * specified.<UL>
-	 *    <LI> `useTicks`</LI>
-	 *    <LI> `ignoreGlobalPause`</LI>
-	 *    <LI> `loop`</LI>
-	 *    <LI> `reversed`</LI>
-	 *    <LI> `bounce`</LI>
-	 *    <LI> `timeScale`</LI>
-	 *    <LI> `paused`: indicates whether to start the tween paused.</LI>
-	 *    <LI> `position`: indicates the initial position for this tween.</LI>
-	 *    <LI> `onChange`: adds the specified function as a listener to the `change` event</LI>
-	 *    <LI> `onComplete`: adds the specified function as a listener to the `complete` event</LI>
-	 * </UL>
-	 * @extends AbstractTween
-	 * @constructor
-	 **/
-	function Timeline(props) {
-		var tweens, labels;
-		// handle old params (tweens, labels, props):
-		// TODO: deprecated.
-		if (props instanceof Array || (props == null && arguments.length > 1)) {
-			tweens = props;
-			labels = arguments[1];
-			props = arguments[2];
-		} else if (props) {
-			tweens = props.tweens;
-			labels = props.labels;
-		}
-		
-		this.AbstractTween_constructor(props);
-
-	// private properties:
-		/**
-		 * @property _tweens
-		 * @type Array[Tween]
-		 * @protected
-		 **/
-		this._tweens = [];
-		
-		if (tweens) { this.addTween.apply(this, tweens); }
-		this.setLabels(labels);
-		
-		this._init(props);
-	};
-	
-	var p = createjs.extend(Timeline, createjs.AbstractTween);
-
-	// TODO: deprecated
-	// p.initialize = function() {}; // searchable for devs wondering where it is. REMOVED. See docs for details.
-
-	
-// events:
-	// docced in AbstractTween.
-
-
-// public methods:
-	/**
-	 * Adds one or more tweens (or timelines) to this timeline. The tweens will be paused (to remove them from the
-	 * normal ticking system) and managed by this timeline. Adding a tween to multiple timelines will result in
-	 * unexpected behaviour.
-	 * @method addTween
-	 * @param {Tween} ...tween The tween(s) to add. Accepts multiple arguments.
-	 * @return {Tween} The first tween that was passed in.
-	 **/
-	p.addTween = function(tween) {
-		if (tween._parent) { tween._parent.removeTween(tween); }
-		
-		var l = arguments.length;
-		if (l > 1) {
-			for (var i=0; i<l; i++) { this.addTween(arguments[i]); }
-			return arguments[l-1];
-		} else if (l === 0) { return null; }
-		
-		this._tweens.push(tween);
-		tween._parent = this;
-		tween.setPaused(true);
-		var d = tween.duration;
-		if (tween.loop > 0) { d *= tween.loop+1; }
-		if (d > this.duration) { this.duration = d; }
-		
-		if (this.rawPosition >= 0) { tween.setPosition(this.rawPosition); }
-		return tween;
-	};
-
-	/**
-	 * Removes one or more tweens from this timeline.
-	 * @method removeTween
-	 * @param {Tween} ...tween The tween(s) to remove. Accepts multiple arguments.
-	 * @return Boolean Returns `true` if all of the tweens were successfully removed.
-	 **/
-	p.removeTween = function(tween) {
-		var l = arguments.length;
-		if (l > 1) {
-			var good = true;
-			for (var i=0; i<l; i++) { good = good && this.removeTween(arguments[i]); }
-			return good;
-		} else if (l === 0) { return true; }
-
-		var tweens = this._tweens;
-		var i = tweens.length;
-		while (i--) {
-			if (tweens[i] === tween) {
-				tweens.splice(i, 1);
-				tween._parent = null;
-				if (tween.duration >= this.duration) { this.updateDuration(); }
-				return true;
-			}
-		}
-		return false;
-	};
-
-	/**
-	 * Recalculates the duration of the timeline. The duration is automatically updated when tweens are added or removed,
-	 * but this method is useful if you modify a tween after it was added to the timeline.
-	 * @method updateDuration
-	 **/
-	p.updateDuration = function() {
-		this.duration = 0;
-		for (var i=0,l=this._tweens.length; i<l; i++) {
-			var tween = this._tweens[i];
-			var d = tween.duration;
-			if (tween.loop > 0) { d *= tween.loop+1; }
-			if (d > this.duration) { this.duration = d; }
-		}
-	};
-
-	/**
-	* Returns a string representation of this object.
-	* @method toString
-	* @return {String} a string representation of the instance.
-	**/
-	p.toString = function() {
-		return "[Timeline]";
-	};
-
-	/**
-	 * @method clone
-	 * @protected
-	 **/
-	p.clone = function() {
-		throw("Timeline can not be cloned.")
-	};
-
-// private methods:
-	
-	// Docced in AbstractTween
-	p._updatePosition = function(jump, end) {
-		var t = this.position;
-		for (var i=0, l=this._tweens.length; i<l; i++) {
-			this._tweens[i].setPosition(t, true, jump); // actions will run after all the tweens update.
-		}
-	};
-	
-	// Docced in AbstractTween
-	p._runActionsRange = function(startPos, endPos, jump, includeStart) {
-		//console.log("	range", startPos, endPos, jump, includeStart);
-		var t = this.position;
-		for (var i=0, l=this._tweens.length; i<l; i++) {
-			this._tweens[i]._runActions(startPos, endPos, jump, includeStart);
-			if (t !== this.position) { return true; } // an action changed this timeline's position.
-		}
-	};
-
-
-	createjs.Timeline = createjs.promote(Timeline, "AbstractTween");
-
+this.createjs = this.createjs||{};
+
+
+(function() {
+	"use strict";
+	
+
+// constructor	
+	/**
+	 * The Timeline class synchronizes multiple tweens and allows them to be controlled as a group. Please note that if a
+	 * timeline is looping, the tweens on it may appear to loop even if the "loop" property of the tween is false.
+	 * 
+	 * NOTE: Timeline currently also accepts a param list in the form: `tweens, labels, props`. This is for backwards
+	 * compatibility only and will be removed in the future. Include tweens and labels as properties on the props object.
+	 * @class Timeline
+	 * @param {Object} [props] The configuration properties to apply to this instance (ex. `{loop:-1, paused:true}`).
+	 * Supported props are listed below. These props are set on the corresponding instance properties except where
+	 * specified.<UL>
+	 *    <LI> `useTicks`</LI>
+	 *    <LI> `ignoreGlobalPause`</LI>
+	 *    <LI> `loop`</LI>
+	 *    <LI> `reversed`</LI>
+	 *    <LI> `bounce`</LI>
+	 *    <LI> `timeScale`</LI>
+	 *    <LI> `paused`: indicates whether to start the tween paused.</LI>
+	 *    <LI> `position`: indicates the initial position for this tween.</LI>
+	 *    <LI> `onChange`: adds the specified function as a listener to the `change` event</LI>
+	 *    <LI> `onComplete`: adds the specified function as a listener to the `complete` event</LI>
+	 * </UL>
+	 * @extends AbstractTween
+	 * @constructor
+	 **/
+	function Timeline(props) {
+		var tweens, labels;
+		// handle old params (tweens, labels, props):
+		// TODO: deprecated.
+		if (props instanceof Array || (props == null && arguments.length > 1)) {
+			tweens = props;
+			labels = arguments[1];
+			props = arguments[2];
+		} else if (props) {
+			tweens = props.tweens;
+			labels = props.labels;
+		}
+		
+		this.AbstractTween_constructor(props);
+
+	// private properties:
+		/**
+		 * @property _tweens
+		 * @type Array[Tween]
+		 * @protected
+		 **/
+		this._tweens = [];
+		
+		if (tweens) { this.addTween.apply(this, tweens); }
+		this.setLabels(labels);
+		
+		this._init(props);
+	};
+	
+	var p = createjs.extend(Timeline, createjs.AbstractTween);
+
+	// TODO: deprecated
+	// p.initialize = function() {}; // searchable for devs wondering where it is. REMOVED. See docs for details.
+
+	
+// events:
+	// docced in AbstractTween.
+
+
+// public methods:
+	/**
+	 * Adds one or more tweens (or timelines) to this timeline. The tweens will be paused (to remove them from the
+	 * normal ticking system) and managed by this timeline. Adding a tween to multiple timelines will result in
+	 * unexpected behaviour.
+	 * @method addTween
+	 * @param {Tween} ...tween The tween(s) to add. Accepts multiple arguments.
+	 * @return {Tween} The first tween that was passed in.
+	 **/
+	p.addTween = function(tween) {
+		if (tween._parent) { tween._parent.removeTween(tween); }
+		
+		var l = arguments.length;
+		if (l > 1) {
+			for (var i=0; i<l; i++) { this.addTween(arguments[i]); }
+			return arguments[l-1];
+		} else if (l === 0) { return null; }
+		
+		this._tweens.push(tween);
+		tween._parent = this;
+		tween.setPaused(true);
+		var d = tween.duration;
+		if (tween.loop > 0) { d *= tween.loop+1; }
+		if (d > this.duration) { this.duration = d; }
+		
+		if (this.rawPosition >= 0) { tween.setPosition(this.rawPosition); }
+		return tween;
+	};
+
+	/**
+	 * Removes one or more tweens from this timeline.
+	 * @method removeTween
+	 * @param {Tween} ...tween The tween(s) to remove. Accepts multiple arguments.
+	 * @return Boolean Returns `true` if all of the tweens were successfully removed.
+	 **/
+	p.removeTween = function(tween) {
+		var l = arguments.length;
+		if (l > 1) {
+			var good = true;
+			for (var i=0; i<l; i++) { good = good && this.removeTween(arguments[i]); }
+			return good;
+		} else if (l === 0) { return true; }
+
+		var tweens = this._tweens;
+		var i = tweens.length;
+		while (i--) {
+			if (tweens[i] === tween) {
+				tweens.splice(i, 1);
+				tween._parent = null;
+				if (tween.duration >= this.duration) { this.updateDuration(); }
+				return true;
+			}
+		}
+		return false;
+	};
+
+	/**
+	 * Recalculates the duration of the timeline. The duration is automatically updated when tweens are added or removed,
+	 * but this method is useful if you modify a tween after it was added to the timeline.
+	 * @method updateDuration
+	 **/
+	p.updateDuration = function() {
+		this.duration = 0;
+		for (var i=0,l=this._tweens.length; i<l; i++) {
+			var tween = this._tweens[i];
+			var d = tween.duration;
+			if (tween.loop > 0) { d *= tween.loop+1; }
+			if (d > this.duration) { this.duration = d; }
+		}
+	};
+
+	/**
+	* Returns a string representation of this object.
+	* @method toString
+	* @return {String} a string representation of the instance.
+	**/
+	p.toString = function() {
+		return "[Timeline]";
+	};
+
+	/**
+	 * @method clone
+	 * @protected
+	 **/
+	p.clone = function() {
+		throw("Timeline can not be cloned.")
+	};
+
+// private methods:
+	
+	// Docced in AbstractTween
+	p._updatePosition = function(jump, end) {
+		var t = this.position;
+		for (var i=0, l=this._tweens.length; i<l; i++) {
+			this._tweens[i].setPosition(t, true, jump); // actions will run after all the tweens update.
+		}
+	};
+	
+	// Docced in AbstractTween
+	p._runActionsRange = function(startPos, endPos, jump, includeStart) {
+		//console.log("	range", startPos, endPos, jump, includeStart);
+		var t = this.position;
+		for (var i=0, l=this._tweens.length; i<l; i++) {
+			this._tweens[i]._runActions(startPos, endPos, jump, includeStart);
+			if (t !== this.position) { return true; } // an action changed this timeline's position.
+		}
+	};
+
+
+	createjs.Timeline = createjs.promote(Timeline, "AbstractTween");
+
 }());
 
 //##############################################################################
 // Ease.js
 //##############################################################################
 
-this.createjs = this.createjs||{};
-
-(function() {
-	"use strict";
-
-	/**
-	 * The Ease class provides a collection of easing functions for use with TweenJS. It does not use the standard 4 param
-	 * easing signature. Instead it uses a single param which indicates the current linear ratio (0 to 1) of the tween.
-	 *
-	 * Most methods on Ease can be passed directly as easing functions:
-	 *
-	 *      Tween.get(target).to({x:100}, 500, Ease.linear);
-	 *
-	 * However, methods beginning with "get" will return an easing function based on parameter values:
-	 *
-	 *      Tween.get(target).to({y:200}, 500, Ease.getPowIn(2.2));
-	 *
-	 * Please see the <a href="http://www.createjs.com/Demos/TweenJS/Tween_SparkTable">spark table demo</a> for an
-	 * overview of the different ease types on <a href="http://tweenjs.com">TweenJS.com</a>.
-	 *
-	 * <em>Equations derived from work by Robert Penner.</em>
-	 * @class Ease
-	 * @static
-	 **/
-	function Ease() {
-		throw "Ease cannot be instantiated.";
-	}
-
-
-// static methods and properties
-	/**
-	 * @method linear
-	 * @param {Number} t
-	 * @static
-	 * @return {Number}
-	 **/
-	Ease.linear = function(t) { return t; };
-
-	/**
-	 * Identical to linear.
-	 * @method none
-	 * @param {Number} t
-	 * @static
-	 * @return {Number}
-	 **/
-	Ease.none = Ease.linear;
-
-	/**
-	 * Mimics the simple -100 to 100 easing in Flash Pro.
-	 * @method get
-	 * @param {Number} amount A value from -1 (ease in) to 1 (ease out) indicating the strength and direction of the ease.
-	 * @static
-	 * @return {Function}
-	 **/
-	Ease.get = function(amount) {
-		if (amount < -1) { amount = -1; }
-		else if (amount > 1) { amount = 1; }
-		return function(t) {
-			if (amount==0) { return t; }
-			if (amount<0) { return t*(t*-amount+1+amount); }
-			return t*((2-t)*amount+(1-amount));
-		};
-	};
-
-	/**
-	 * Configurable exponential ease.
-	 * @method getPowIn
-	 * @param {Number} pow The exponent to use (ex. 3 would return a cubic ease).
-	 * @static
-	 * @return {Function}
-	 **/
-	Ease.getPowIn = function(pow) {
-		return function(t) {
-			return Math.pow(t,pow);
-		};
-	};
-
-	/**
-	 * Configurable exponential ease.
-	 * @method getPowOut
-	 * @param {Number} pow The exponent to use (ex. 3 would return a cubic ease).
-	 * @static
-	 * @return {Function}
-	 **/
-	Ease.getPowOut = function(pow) {
-		return function(t) {
-			return 1-Math.pow(1-t,pow);
-		};
-	};
-
-	/**
-	 * Configurable exponential ease.
-	 * @method getPowInOut
-	 * @param {Number} pow The exponent to use (ex. 3 would return a cubic ease).
-	 * @static
-	 * @return {Function}
-	 **/
-	Ease.getPowInOut = function(pow) {
-		return function(t) {
-			if ((t*=2)<1) return 0.5*Math.pow(t,pow);
-			return 1-0.5*Math.abs(Math.pow(2-t,pow));
-		};
-	};
-
-	/**
-	 * @method quadIn
-	 * @param {Number} t
-	 * @static
-	 * @return {Number}
-	 **/
-	Ease.quadIn = Ease.getPowIn(2);
-	/**
-	 * @method quadOut
-	 * @param {Number} t
-	 * @static
-	 * @return {Number}
-	 **/
-	Ease.quadOut = Ease.getPowOut(2);
-	/**
-	 * @method quadInOut
-	 * @param {Number} t
-	 * @static
-	 * @return {Number}
-	 **/
-	Ease.quadInOut = Ease.getPowInOut(2);
-
-	/**
-	 * @method cubicIn
-	 * @param {Number} t
-	 * @static
-	 * @return {Number}
-	 **/
-	Ease.cubicIn = Ease.getPowIn(3);
-	/**
-	 * @method cubicOut
-	 * @param {Number} t
-	 * @static
-	 * @return {Number}
-	 **/
-	Ease.cubicOut = Ease.getPowOut(3);
-	/**
-	 * @method cubicInOut
-	 * @param {Number} t
-	 * @static
-	 * @return {Number}
-	 **/
-	Ease.cubicInOut = Ease.getPowInOut(3);
-
-	/**
-	 * @method quartIn
-	 * @param {Number} t
-	 * @static
-	 * @return {Number}
-	 **/
-	Ease.quartIn = Ease.getPowIn(4);
-	/**
-	 * @method quartOut
-	 * @param {Number} t
-	 * @static
-	 * @return {Number}
-	 **/
-	Ease.quartOut = Ease.getPowOut(4);
-	/**
-	 * @method quartInOut
-	 * @param {Number} t
-	 * @static
-	 * @return {Number}
-	 **/
-	Ease.quartInOut = Ease.getPowInOut(4);
-
-	/**
-	 * @method quintIn
-	 * @param {Number} t
-	 * @static
-	 * @return {Number}
-	 **/
-	Ease.quintIn = Ease.getPowIn(5);
-	/**
-	 * @method quintOut
-	 * @param {Number} t
-	 * @static
-	 * @return {Number}
-	 **/
-	Ease.quintOut = Ease.getPowOut(5);
-	/**
-	 * @method quintInOut
-	 * @param {Number} t
-	 * @static
-	 * @return {Number}
-	 **/
-	Ease.quintInOut = Ease.getPowInOut(5);
-
-	/**
-	 * @method sineIn
-	 * @param {Number} t
-	 * @static
-	 * @return {Number}
-	 **/
-	Ease.sineIn = function(t) {
-		return 1-Math.cos(t*Math.PI/2);
-	};
-
-	/**
-	 * @method sineOut
-	 * @param {Number} t
-	 * @static
-	 * @return {Number}
-	 **/
-	Ease.sineOut = function(t) {
-		return Math.sin(t*Math.PI/2);
-	};
-
-	/**
-	 * @method sineInOut
-	 * @param {Number} t
-	 * @static
-	 * @return {Number}
-	 **/
-	Ease.sineInOut = function(t) {
-		return -0.5*(Math.cos(Math.PI*t) - 1);
-	};
-
-	/**
-	 * Configurable "back in" ease.
-	 * @method getBackIn
-	 * @param {Number} amount The strength of the ease.
-	 * @static
-	 * @return {Function}
-	 **/
-	Ease.getBackIn = function(amount) {
-		return function(t) {
-			return t*t*((amount+1)*t-amount);
-		};
-	};
-	/**
-	 * @method backIn
-	 * @param {Number} t
-	 * @static
-	 * @return {Number}
-	 **/
-	Ease.backIn = Ease.getBackIn(1.7);
-
-	/**
-	 * Configurable "back out" ease.
-	 * @method getBackOut
-	 * @param {Number} amount The strength of the ease.
-	 * @static
-	 * @return {Function}
-	 **/
-	Ease.getBackOut = function(amount) {
-		return function(t) {
-			return (--t*t*((amount+1)*t + amount) + 1);
-		};
-	};
-	/**
-	 * @method backOut
-	 * @param {Number} t
-	 * @static
-	 * @return {Number}
-	 **/
-	Ease.backOut = Ease.getBackOut(1.7);
-
-	/**
-	 * Configurable "back in out" ease.
-	 * @method getBackInOut
-	 * @param {Number} amount The strength of the ease.
-	 * @static
-	 * @return {Function}
-	 **/
-	Ease.getBackInOut = function(amount) {
-		amount*=1.525;
-		return function(t) {
-			if ((t*=2)<1) return 0.5*(t*t*((amount+1)*t-amount));
-			return 0.5*((t-=2)*t*((amount+1)*t+amount)+2);
-		};
-	};
-	/**
-	 * @method backInOut
-	 * @param {Number} t
-	 * @static
-	 * @return {Number}
-	 **/
-	Ease.backInOut = Ease.getBackInOut(1.7);
-
-	/**
-	 * @method circIn
-	 * @param {Number} t
-	 * @static
-	 * @return {Number}
-	 **/
-	Ease.circIn = function(t) {
-		return -(Math.sqrt(1-t*t)- 1);
-	};
-
-	/**
-	 * @method circOut
-	 * @param {Number} t
-	 * @static
-	 * @return {Number}
-	 **/
-	Ease.circOut = function(t) {
-		return Math.sqrt(1-(--t)*t);
-	};
-
-	/**
-	 * @method circInOut
-	 * @param {Number} t
-	 * @static
-	 * @return {Number}
-	 **/
-	Ease.circInOut = function(t) {
-		if ((t*=2) < 1) return -0.5*(Math.sqrt(1-t*t)-1);
-		return 0.5*(Math.sqrt(1-(t-=2)*t)+1);
-	};
-
-	/**
-	 * @method bounceIn
-	 * @param {Number} t
-	 * @static
-	 * @return {Number}
-	 **/
-	Ease.bounceIn = function(t) {
-		return 1-Ease.bounceOut(1-t);
-	};
-
-	/**
-	 * @method bounceOut
-	 * @param {Number} t
-	 * @static
-	 * @return {Number}
-	 **/
-	Ease.bounceOut = function(t) {
-		if (t < 1/2.75) {
-			return (7.5625*t*t);
-		} else if (t < 2/2.75) {
-			return (7.5625*(t-=1.5/2.75)*t+0.75);
-		} else if (t < 2.5/2.75) {
-			return (7.5625*(t-=2.25/2.75)*t+0.9375);
-		} else {
-			return (7.5625*(t-=2.625/2.75)*t +0.984375);
-		}
-	};
-
-	/**
-	 * @method bounceInOut
-	 * @param {Number} t
-	 * @static
-	 * @return {Number}
-	 **/
-	Ease.bounceInOut = function(t) {
-		if (t<0.5) return Ease.bounceIn (t*2) * .5;
-		return Ease.bounceOut(t*2-1)*0.5+0.5;
-	};
-
-	/**
-	 * Configurable elastic ease.
-	 * @method getElasticIn
-	 * @param {Number} amplitude
-	 * @param {Number} period
-	 * @static
-	 * @return {Function}
-	 **/
-	Ease.getElasticIn = function(amplitude,period) {
-		var pi2 = Math.PI*2;
-		return function(t) {
-			if (t==0 || t==1) return t;
-			var s = period/pi2*Math.asin(1/amplitude);
-			return -(amplitude*Math.pow(2,10*(t-=1))*Math.sin((t-s)*pi2/period));
-		};
-	};
-	/**
-	 * @method elasticIn
-	 * @param {Number} t
-	 * @static
-	 * @return {Number}
-	 **/
-	Ease.elasticIn = Ease.getElasticIn(1,0.3);
-
-	/**
-	 * Configurable elastic ease.
-	 * @method getElasticOut
-	 * @param {Number} amplitude
-	 * @param {Number} period
-	 * @static
-	 * @return {Function}
-	 **/
-	Ease.getElasticOut = function(amplitude,period) {
-		var pi2 = Math.PI*2;
-		return function(t) {
-			if (t==0 || t==1) return t;
-			var s = period/pi2 * Math.asin(1/amplitude);
-			return (amplitude*Math.pow(2,-10*t)*Math.sin((t-s)*pi2/period )+1);
-		};
-	};
-	/**
-	 * @method elasticOut
-	 * @param {Number} t
-	 * @static
-	 * @return {Number}
-	 **/
-	Ease.elasticOut = Ease.getElasticOut(1,0.3);
-
-	/**
-	 * Configurable elastic ease.
-	 * @method getElasticInOut
-	 * @param {Number} amplitude
-	 * @param {Number} period
-	 * @static
-	 * @return {Function}
-	 **/
-	Ease.getElasticInOut = function(amplitude,period) {
-		var pi2 = Math.PI*2;
-		return function(t) {
-			var s = period/pi2 * Math.asin(1/amplitude);
-			if ((t*=2)<1) return -0.5*(amplitude*Math.pow(2,10*(t-=1))*Math.sin( (t-s)*pi2/period ));
-			return amplitude*Math.pow(2,-10*(t-=1))*Math.sin((t-s)*pi2/period)*0.5+1;
-		};
-	};
-	/**
-	 * @method elasticInOut
-	 * @param {Number} t
-	 * @static
-	 * @return {Number}
-	 **/
-	Ease.elasticInOut = Ease.getElasticInOut(1,0.3*1.5);
-
-	createjs.Ease = Ease;
-
+this.createjs = this.createjs||{};
+
+(function() {
+	"use strict";
+
+	/**
+	 * The Ease class provides a collection of easing functions for use with TweenJS. It does not use the standard 4 param
+	 * easing signature. Instead it uses a single param which indicates the current linear ratio (0 to 1) of the tween.
+	 *
+	 * Most methods on Ease can be passed directly as easing functions:
+	 *
+	 *      Tween.get(target).to({x:100}, 500, Ease.linear);
+	 *
+	 * However, methods beginning with "get" will return an easing function based on parameter values:
+	 *
+	 *      Tween.get(target).to({y:200}, 500, Ease.getPowIn(2.2));
+	 *
+	 * Please see the <a href="http://www.createjs.com/Demos/TweenJS/Tween_SparkTable">spark table demo</a> for an
+	 * overview of the different ease types on <a href="http://tweenjs.com">TweenJS.com</a>.
+	 *
+	 * <em>Equations derived from work by Robert Penner.</em>
+	 * @class Ease
+	 * @static
+	 **/
+	function Ease() {
+		throw "Ease cannot be instantiated.";
+	}
+
+
+// static methods and properties
+	/**
+	 * @method linear
+	 * @param {Number} t
+	 * @static
+	 * @return {Number}
+	 **/
+	Ease.linear = function(t) { return t; };
+
+	/**
+	 * Identical to linear.
+	 * @method none
+	 * @param {Number} t
+	 * @static
+	 * @return {Number}
+	 **/
+	Ease.none = Ease.linear;
+
+	/**
+	 * Mimics the simple -100 to 100 easing in Flash Pro.
+	 * @method get
+	 * @param {Number} amount A value from -1 (ease in) to 1 (ease out) indicating the strength and direction of the ease.
+	 * @static
+	 * @return {Function}
+	 **/
+	Ease.get = function(amount) {
+		if (amount < -1) { amount = -1; }
+		else if (amount > 1) { amount = 1; }
+		return function(t) {
+			if (amount==0) { return t; }
+			if (amount<0) { return t*(t*-amount+1+amount); }
+			return t*((2-t)*amount+(1-amount));
+		};
+	};
+
+	/**
+	 * Configurable exponential ease.
+	 * @method getPowIn
+	 * @param {Number} pow The exponent to use (ex. 3 would return a cubic ease).
+	 * @static
+	 * @return {Function}
+	 **/
+	Ease.getPowIn = function(pow) {
+		return function(t) {
+			return Math.pow(t,pow);
+		};
+	};
+
+	/**
+	 * Configurable exponential ease.
+	 * @method getPowOut
+	 * @param {Number} pow The exponent to use (ex. 3 would return a cubic ease).
+	 * @static
+	 * @return {Function}
+	 **/
+	Ease.getPowOut = function(pow) {
+		return function(t) {
+			return 1-Math.pow(1-t,pow);
+		};
+	};
+
+	/**
+	 * Configurable exponential ease.
+	 * @method getPowInOut
+	 * @param {Number} pow The exponent to use (ex. 3 would return a cubic ease).
+	 * @static
+	 * @return {Function}
+	 **/
+	Ease.getPowInOut = function(pow) {
+		return function(t) {
+			if ((t*=2)<1) return 0.5*Math.pow(t,pow);
+			return 1-0.5*Math.abs(Math.pow(2-t,pow));
+		};
+	};
+
+	/**
+	 * @method quadIn
+	 * @param {Number} t
+	 * @static
+	 * @return {Number}
+	 **/
+	Ease.quadIn = Ease.getPowIn(2);
+	/**
+	 * @method quadOut
+	 * @param {Number} t
+	 * @static
+	 * @return {Number}
+	 **/
+	Ease.quadOut = Ease.getPowOut(2);
+	/**
+	 * @method quadInOut
+	 * @param {Number} t
+	 * @static
+	 * @return {Number}
+	 **/
+	Ease.quadInOut = Ease.getPowInOut(2);
+
+	/**
+	 * @method cubicIn
+	 * @param {Number} t
+	 * @static
+	 * @return {Number}
+	 **/
+	Ease.cubicIn = Ease.getPowIn(3);
+	/**
+	 * @method cubicOut
+	 * @param {Number} t
+	 * @static
+	 * @return {Number}
+	 **/
+	Ease.cubicOut = Ease.getPowOut(3);
+	/**
+	 * @method cubicInOut
+	 * @param {Number} t
+	 * @static
+	 * @return {Number}
+	 **/
+	Ease.cubicInOut = Ease.getPowInOut(3);
+
+	/**
+	 * @method quartIn
+	 * @param {Number} t
+	 * @static
+	 * @return {Number}
+	 **/
+	Ease.quartIn = Ease.getPowIn(4);
+	/**
+	 * @method quartOut
+	 * @param {Number} t
+	 * @static
+	 * @return {Number}
+	 **/
+	Ease.quartOut = Ease.getPowOut(4);
+	/**
+	 * @method quartInOut
+	 * @param {Number} t
+	 * @static
+	 * @return {Number}
+	 **/
+	Ease.quartInOut = Ease.getPowInOut(4);
+
+	/**
+	 * @method quintIn
+	 * @param {Number} t
+	 * @static
+	 * @return {Number}
+	 **/
+	Ease.quintIn = Ease.getPowIn(5);
+	/**
+	 * @method quintOut
+	 * @param {Number} t
+	 * @static
+	 * @return {Number}
+	 **/
+	Ease.quintOut = Ease.getPowOut(5);
+	/**
+	 * @method quintInOut
+	 * @param {Number} t
+	 * @static
+	 * @return {Number}
+	 **/
+	Ease.quintInOut = Ease.getPowInOut(5);
+
+	/**
+	 * @method sineIn
+	 * @param {Number} t
+	 * @static
+	 * @return {Number}
+	 **/
+	Ease.sineIn = function(t) {
+		return 1-Math.cos(t*Math.PI/2);
+	};
+
+	/**
+	 * @method sineOut
+	 * @param {Number} t
+	 * @static
+	 * @return {Number}
+	 **/
+	Ease.sineOut = function(t) {
+		return Math.sin(t*Math.PI/2);
+	};
+
+	/**
+	 * @method sineInOut
+	 * @param {Number} t
+	 * @static
+	 * @return {Number}
+	 **/
+	Ease.sineInOut = function(t) {
+		return -0.5*(Math.cos(Math.PI*t) - 1);
+	};
+
+	/**
+	 * Configurable "back in" ease.
+	 * @method getBackIn
+	 * @param {Number} amount The strength of the ease.
+	 * @static
+	 * @return {Function}
+	 **/
+	Ease.getBackIn = function(amount) {
+		return function(t) {
+			return t*t*((amount+1)*t-amount);
+		};
+	};
+	/**
+	 * @method backIn
+	 * @param {Number} t
+	 * @static
+	 * @return {Number}
+	 **/
+	Ease.backIn = Ease.getBackIn(1.7);
+
+	/**
+	 * Configurable "back out" ease.
+	 * @method getBackOut
+	 * @param {Number} amount The strength of the ease.
+	 * @static
+	 * @return {Function}
+	 **/
+	Ease.getBackOut = function(amount) {
+		return function(t) {
+			return (--t*t*((amount+1)*t + amount) + 1);
+		};
+	};
+	/**
+	 * @method backOut
+	 * @param {Number} t
+	 * @static
+	 * @return {Number}
+	 **/
+	Ease.backOut = Ease.getBackOut(1.7);
+
+	/**
+	 * Configurable "back in out" ease.
+	 * @method getBackInOut
+	 * @param {Number} amount The strength of the ease.
+	 * @static
+	 * @return {Function}
+	 **/
+	Ease.getBackInOut = function(amount) {
+		amount*=1.525;
+		return function(t) {
+			if ((t*=2)<1) return 0.5*(t*t*((amount+1)*t-amount));
+			return 0.5*((t-=2)*t*((amount+1)*t+amount)+2);
+		};
+	};
+	/**
+	 * @method backInOut
+	 * @param {Number} t
+	 * @static
+	 * @return {Number}
+	 **/
+	Ease.backInOut = Ease.getBackInOut(1.7);
+
+	/**
+	 * @method circIn
+	 * @param {Number} t
+	 * @static
+	 * @return {Number}
+	 **/
+	Ease.circIn = function(t) {
+		return -(Math.sqrt(1-t*t)- 1);
+	};
+
+	/**
+	 * @method circOut
+	 * @param {Number} t
+	 * @static
+	 * @return {Number}
+	 **/
+	Ease.circOut = function(t) {
+		return Math.sqrt(1-(--t)*t);
+	};
+
+	/**
+	 * @method circInOut
+	 * @param {Number} t
+	 * @static
+	 * @return {Number}
+	 **/
+	Ease.circInOut = function(t) {
+		if ((t*=2) < 1) return -0.5*(Math.sqrt(1-t*t)-1);
+		return 0.5*(Math.sqrt(1-(t-=2)*t)+1);
+	};
+
+	/**
+	 * @method bounceIn
+	 * @param {Number} t
+	 * @static
+	 * @return {Number}
+	 **/
+	Ease.bounceIn = function(t) {
+		return 1-Ease.bounceOut(1-t);
+	};
+
+	/**
+	 * @method bounceOut
+	 * @param {Number} t
+	 * @static
+	 * @return {Number}
+	 **/
+	Ease.bounceOut = function(t) {
+		if (t < 1/2.75) {
+			return (7.5625*t*t);
+		} else if (t < 2/2.75) {
+			return (7.5625*(t-=1.5/2.75)*t+0.75);
+		} else if (t < 2.5/2.75) {
+			return (7.5625*(t-=2.25/2.75)*t+0.9375);
+		} else {
+			return (7.5625*(t-=2.625/2.75)*t +0.984375);
+		}
+	};
+
+	/**
+	 * @method bounceInOut
+	 * @param {Number} t
+	 * @static
+	 * @return {Number}
+	 **/
+	Ease.bounceInOut = function(t) {
+		if (t<0.5) return Ease.bounceIn (t*2) * .5;
+		return Ease.bounceOut(t*2-1)*0.5+0.5;
+	};
+
+	/**
+	 * Configurable elastic ease.
+	 * @method getElasticIn
+	 * @param {Number} amplitude
+	 * @param {Number} period
+	 * @static
+	 * @return {Function}
+	 **/
+	Ease.getElasticIn = function(amplitude,period) {
+		var pi2 = Math.PI*2;
+		return function(t) {
+			if (t==0 || t==1) return t;
+			var s = period/pi2*Math.asin(1/amplitude);
+			return -(amplitude*Math.pow(2,10*(t-=1))*Math.sin((t-s)*pi2/period));
+		};
+	};
+	/**
+	 * @method elasticIn
+	 * @param {Number} t
+	 * @static
+	 * @return {Number}
+	 **/
+	Ease.elasticIn = Ease.getElasticIn(1,0.3);
+
+	/**
+	 * Configurable elastic ease.
+	 * @method getElasticOut
+	 * @param {Number} amplitude
+	 * @param {Number} period
+	 * @static
+	 * @return {Function}
+	 **/
+	Ease.getElasticOut = function(amplitude,period) {
+		var pi2 = Math.PI*2;
+		return function(t) {
+			if (t==0 || t==1) return t;
+			var s = period/pi2 * Math.asin(1/amplitude);
+			return (amplitude*Math.pow(2,-10*t)*Math.sin((t-s)*pi2/period )+1);
+		};
+	};
+	/**
+	 * @method elasticOut
+	 * @param {Number} t
+	 * @static
+	 * @return {Number}
+	 **/
+	Ease.elasticOut = Ease.getElasticOut(1,0.3);
+
+	/**
+	 * Configurable elastic ease.
+	 * @method getElasticInOut
+	 * @param {Number} amplitude
+	 * @param {Number} period
+	 * @static
+	 * @return {Function}
+	 **/
+	Ease.getElasticInOut = function(amplitude,period) {
+		var pi2 = Math.PI*2;
+		return function(t) {
+			var s = period/pi2 * Math.asin(1/amplitude);
+			if ((t*=2)<1) return -0.5*(amplitude*Math.pow(2,10*(t-=1))*Math.sin( (t-s)*pi2/period ));
+			return amplitude*Math.pow(2,-10*(t-=1))*Math.sin((t-s)*pi2/period)*0.5+1;
+		};
+	};
+	/**
+	 * @method elasticInOut
+	 * @param {Number} t
+	 * @static
+	 * @return {Number}
+	 **/
+	Ease.elasticInOut = Ease.getElasticInOut(1,0.3*1.5);
+
+	createjs.Ease = Ease;
+
 }());
 
 //##############################################################################
 // MotionGuidePlugin.js
 //##############################################################################
 
-<<<<<<< HEAD
-this.createjs = this.createjs||{};
-
-(function() {
-	"use strict";
-
-	/**
-	 * A TweenJS plugin for working with motion guides.
-	 *
-	 * To use, install the plugin after TweenJS has loaded. Next tween the 'guide' property with an object as detailed below.
-	 *
-	 *       createjs.MotionGuidePlugin.install();
-	 *
-	 * <h4>Example</h4>
-	 *
-	 *      // Using a Motion Guide
-	 *	    createjs.Tween.get(target).to({guide:{ path:[0,0, 0,200,200,200, 200,0,0,0] }},7000);
-	 *	    // Visualizing the line
-	 *	    graphics.moveTo(0,0).curveTo(0,200,200,200).curveTo(200,0,0,0);
-	 *
-	 * Each path needs pre-computation to ensure there's fast performance. Because of the pre-computation there's no
-	 * built in support for path changes mid tween. These are the Guide Object's properties:<UL>
-	 *      <LI> path: Required, Array : The x/y points used to draw the path with a moveTo and 1 to n curveTo calls.</LI>
-	 *      <LI> start: Optional, 0-1 : Initial position, default 0 except for when continuing along the same path.</LI>
-	 *      <LI> end: Optional, 0-1 : Final position, default 1 if not specified.</LI>
-	 *      <LI> orient: Optional, string : "fixed"/"auto"/"cw"/"ccw"<UL>
-	 *				<LI>"fixed" forces the object to face down the path all movement (relative to start rotation),</LI>
-	 *      		<LI>"auto" rotates the object along the path relative to the line.</LI>
-	 *      		<LI>"cw"/"ccw" force clockwise or counter clockwise rotations including flash like behaviour</LI>
-	 * 		</UL></LI>
-	 * </UL>
-	 * Guide objects should not be shared between tweens even if all properties are identical, the library stores
-	 * information on these objects in the background and sharing them can cause unexpected behaviour. Values
-	 * outside 0-1 range of tweens will be a "best guess" from the appropriate part of the defined curve.
-	 *
-	 * @class MotionGuidePlugin
-	 * @constructor
-	 **/
-	function MotionGuidePlugin() {
-		throw("MotionGuidePlugin cannot be instantiated.")
-	};
-
-
-// static properties:
-	/**
-	 * @property priority
-	 * @protected
-	 * @static
-	 **/
-	MotionGuidePlugin.priority = 0; // high priority, should run sooner
-
-	/**
-	 * @property temporary variable storage
-	 * @private
-	 * @static
-	 */
-	MotionGuidePlugin._rotOffS;
-	/**
-	 * @property temporary variable storage
-	 * @private
-	 * @static
-	 */
-	MotionGuidePlugin._rotOffE;
-	/**
-	 * @property temporary variable storage
-	 * @private
-	 * @static
-	 */
-	MotionGuidePlugin._rotNormS;
-	/**
-	 * @property temporary variable storage
-	 * @private
-	 * @static
-	 */
-	MotionGuidePlugin._rotNormE;
-
-
-// static methods
-	/**
-	 * Installs this plugin for use with TweenJS. Call this once after TweenJS is loaded to enable this plugin.
-	 * @method install
-	 * @static
-	 **/
-	MotionGuidePlugin.install = function() {
-		createjs.Tween.installPlugin(MotionGuidePlugin, ["guide", "x", "y", "rotation"]);
-		return createjs.Tween.IGNORE;
-	};
-
-	/**
-	 * @method init
-	 * @protected
-	 * @static
-	 **/
-	MotionGuidePlugin.init = function(tween, prop, value) {
-		var target = tween.target;
-		if(!target.hasOwnProperty("x")){ target.x = 0; }
-		if(!target.hasOwnProperty("y")){ target.y = 0; }
-		if(!target.hasOwnProperty("rotation")){ target.rotation = 0; }
-
-		if(prop=="rotation"){ tween.__needsRot = true; }
-		return prop=="guide"?null:value;
-	};
-
-	/**
-	 * @method step
-	 * @protected
-	 * @static
-	 **/
-	MotionGuidePlugin.step = function(tween, prop, startValue, endValue, injectProps) {
-		// other props
-		if(prop == "rotation"){
-			tween.__rotGlobalS = startValue;
-			tween.__rotGlobalE = endValue;
-			MotionGuidePlugin.testRotData(tween, injectProps);
-		}
-		if(prop != "guide"){ return endValue; }
-
-		// guide only information - Start -
-		var temp, data = endValue;
-		if(!data.hasOwnProperty("path")){ data.path = []; }
-		var path = data.path;
-		if(!data.hasOwnProperty("end")){ data.end = 1; }
-		if(!data.hasOwnProperty("start")){
-			data.start = (startValue&&startValue.hasOwnProperty("end")&&startValue.path===path)?startValue.end:0;
-		}
-
-		// Figure out subline information
-		if(data.hasOwnProperty("_segments") && data._length){ return endValue; }
-		var l = path.length;
-		var accuracy = 10;		// Adjust to improve line following precision but sacrifice performance (# of seg)
-		if(l >= 6 && (l-2) % 4 == 0){	// Enough points && contains correct number per entry ignoring start
-			data._segments = [];
-			data._length = 0;
-			for(var i=2; i<l; i+=4){
-				var sx = path[i-2], sy = path[i-1];
-				var cx = path[i+0], cy = path[i+1];
-				var ex = path[i+2], ey = path[i+3];
-				var oldX = sx, oldY = sy;
-				var tempX, tempY, total = 0;
-				var sublines = [];
-				for(var j=1; j<=accuracy; j++){
-					var t = j/accuracy;
-					var inv = 1 - t;
-					tempX = inv*inv * sx + 2 * inv * t * cx + t*t * ex;
-					tempY = inv*inv * sy + 2 * inv * t * cy + t*t * ey;
-					total += sublines[sublines.push(Math.sqrt((temp=tempX-oldX)*temp + (temp=tempY-oldY)*temp))-1];
-					oldX = tempX;
-					oldY = tempY;
-				}
-				data._segments.push(total);
-				data._segments.push(sublines);
-				data._length += total;
-			}
-		} else {
-			throw("invalid 'path' data, please see documentation for valid paths");
-		}
-
-		// Setup x/y tweens
-		temp = data.orient;
-		data.orient = true;
-		var o = {};
-		MotionGuidePlugin.calc(data, data.start, o);
-		tween.__rotPathS = Number(o.rotation.toFixed(5));
-		MotionGuidePlugin.calc(data, data.end, o);
-		tween.__rotPathE = Number(o.rotation.toFixed(5));
-		data.orient = false;	//here and now we don't know if we need to
-		MotionGuidePlugin.calc(data, data.end, injectProps);
-		data.orient = temp;
-
-		// Setup rotation properties
-		if(!data.orient){ return endValue; }
-		tween.__guideData = data;
-		MotionGuidePlugin.testRotData(tween, injectProps);
-		return endValue;
-	};
-
-	/**
-	 * @method testRotData
-	 * @protected
-	 * @static
-	 **/
-	MotionGuidePlugin.testRotData = function(tween, injectProps){
-
-		// no rotation informat? if we need it come back, if we don't use 0 & ensure we have guide data
-		if(tween.__rotGlobalS === undefined || tween.__rotGlobalE === undefined){
-			if(tween.__needsRot){ return; }
-			if(tween._curQueueProps.rotation !== undefined){
-				tween.__rotGlobalS = tween.__rotGlobalE = tween._curQueueProps.rotation;
-			} else {
-				tween.__rotGlobalS = tween.__rotGlobalE = injectProps.rotation = tween.target.rotation || 0;
-			}
-		}
-		if(tween.__guideData === undefined){ return; }
-
-		// Process rotation properties
-		var data = tween.__guideData;
-		var rotGlobalD = tween.__rotGlobalE - tween.__rotGlobalS;
-		var rotPathD = tween.__rotPathE - tween.__rotPathS;
-		var rot = rotGlobalD - rotPathD;
-
-		if(data.orient == "auto"){
-			if(rot > 180){			rot -= 360; }
-			else if(rot < -180){	rot += 360; }
-
-		} else if(data.orient == "cw"){
-			while(rot < 0){ rot += 360; }
-			if(rot == 0 && rotGlobalD > 0 && rotGlobalD != 180){ rot += 360; }
-
-		} else if(data.orient == "ccw"){
-			rot = rotGlobalD - ((rotPathD > 180)?(360-rotPathD):(rotPathD));	// sign flipping on path
-			while(rot > 0){ rot -= 360; }
-			if(rot == 0 && rotGlobalD < 0 && rotGlobalD != -180){ rot -= 360; }
-		}
-
-		data.rotDelta = rot;
-		data.rotOffS = tween.__rotGlobalS - tween.__rotPathS;
-
-		// reset
-		tween.__rotGlobalS = tween.__rotGlobalE = tween.__guideData = tween.__needsRot = undefined;
-	};
-
-	/**
-	 * @method tween
-	 * @protected
-	 * @static
-	 **/
-	MotionGuidePlugin.tween = function(tween, prop, value, startValues, endValues, ratio, wait, end) {
-		var data = endValues.guide;
-		if(data == undefined || data === startValues.guide){ return value; }
-		if(data.lastRatio != ratio){
-			// first time through so calculate what I need to
-			var t = ((data.end-data.start)*(wait?data.end:ratio)+data.start);
-			MotionGuidePlugin.calc(data, t, tween.target);
-			switch(data.orient){
-				case "cw":		// mix in the original rotation
-				case "ccw":
-				case "auto": tween.target.rotation += data.rotOffS + data.rotDelta*ratio; break;
-				case "fixed":	// follow fixed behaviour to solve potential issues
-				default: tween.target.rotation += data.rotOffS; break;
-			}
-			data.lastRatio = ratio;
-		}
-		if(prop == "rotation" && ((!data.orient) || data.orient == "false")){ return value; }
-		return tween.target[prop];
-	};
-
-	/**
-	 * Determine the appropriate x/y/rotation information about a path for a given ratio along the path.
-	 * Assumes a path object with all optional parameters specified.
-	 * @param data Data object you would pass to the "guide:" property in a Tween
-	 * @param ratio 0-1 Distance along path, values outside 0-1 are "best guess"
-	 * @param target Object to copy the results onto, will use a new object if not supplied.
-	 * @return {Object} The target object or a new object w/ the tweened properties
-	 * @static
-	 */
-	MotionGuidePlugin.calc = function(data, ratio, target) {
-		if(data._segments == undefined){ throw("Missing critical pre-calculated information, please file a bug"); }
-		if(target == undefined){ target = {x:0, y:0, rotation:0}; }
-		var seg = data._segments;
-		var path = data.path;
-
-		// find segment
-		var pos = data._length * ratio;
-		var cap = seg.length - 2;
-		var n = 0;
-		while(pos > seg[n] && n < cap){
-			pos -= seg[n];
-			n+=2;
-		}
-
-		// find subline
-		var sublines = seg[n+1];
-		var i = 0;
-		cap = sublines.length-1;
-		while(pos > sublines[i] && i < cap){
-			pos -= sublines[i];
-			i++;
-		}
-		var t = (i/++cap)+(pos/(cap*sublines[i]));
-
-		// find x/y
-		n = (n*2)+2;
-		var inv = 1 - t;
-		target.x = inv*inv * path[n-2] + 2 * inv * t * path[n+0] + t*t * path[n+2];
-		target.y = inv*inv * path[n-1] + 2 * inv * t * path[n+1] + t*t * path[n+3];
-
-		// orientation
-		if(data.orient){
-			target.rotation = 57.2957795 * Math.atan2(
-				(path[n+1]-path[n-1])*inv + (path[n+3]-path[n+1])*t,
-				(path[n+0]-path[n-2])*inv + (path[n+2]-path[n+0])*t);
-		}
-
-		return target;
-	};
-
-	createjs.MotionGuidePlugin = MotionGuidePlugin;
-
-=======
-this.createjs = this.createjs||{};
-
-(function() {
-	"use strict";
-
-	/**
-	 * A TweenJS plugin for working with motion guides.
-	 *
-	 * To use, install the plugin after TweenJS has loaded. Next tween the 'guide' property with an object as detailed below.
-	 *
-	 *       createjs.MotionGuidePlugin.install();
-	 *
-	 * <h4>Example</h4>
-	 *
-	 *      // Using a Motion Guide
-	 *	    createjs.Tween.get(target).to({guide:{ path:[0,0, 0,200,200,200, 200,0,0,0] }},7000);
-	 *	    // Visualizing the line
-	 *	    graphics.moveTo(0,0).curveTo(0,200,200,200).curveTo(200,0,0,0);
-	 *
-	 * Each path needs pre-computation to ensure there's fast performance. Because of the pre-computation there's no
-	 * built in support for path changes mid tween. These are the Guide Object's properties:<UL>
-	 *      <LI> path: Required, Array : The x/y points used to draw the path with a moveTo and 1 to n curveTo calls.</LI>
-	 *      <LI> start: Optional, 0-1 : Initial position, default 0 except for when continuing along the same path.</LI>
-	 *      <LI> end: Optional, 0-1 : Final position, default 1 if not specified.</LI>
-	 *      <LI> orient: Optional, string : "fixed"/"auto"/"cw"/"ccw"<UL>
-	 *				<LI>"fixed" forces the object to face down the path all movement (relative to start rotation),</LI>
-	 *      		<LI>"auto" rotates the object along the path relative to the line.</LI>
-	 *      		<LI>"cw"/"ccw" force clockwise or counter clockwise rotations including flash like behaviour</LI>
-	 * 		</UL></LI>
-	 * </UL>
-	 * Guide objects should not be shared between tweens even if all properties are identical, the library stores
-	 * information on these objects in the background and sharing them can cause unexpected behaviour. Values
-	 * outside 0-1 range of tweens will be a "best guess" from the appropriate part of the defined curve.
-	 *
-	 * @class MotionGuidePlugin
-	 * @constructor
-	 **/
-	function MotionGuidePlugin() {
-		throw("MotionGuidePlugin cannot be instantiated.")
-	};
-
-
-// static properties:
-	/**
-	 * @property priority
-	 * @protected
-	 * @static
-	 **/
-	MotionGuidePlugin.priority = 0; // high priority, should run sooner
-
-	/**
-	 * @property temporary variable storage
-	 * @private
-	 * @static
-	 */
-	MotionGuidePlugin._rotOffS;
-	/**
-	 * @property temporary variable storage
-	 * @private
-	 * @static
-	 */
-	MotionGuidePlugin._rotOffE;
-	/**
-	 * @property temporary variable storage
-	 * @private
-	 * @static
-	 */
-	MotionGuidePlugin._rotNormS;
-	/**
-	 * @property temporary variable storage
-	 * @private
-	 * @static
-	 */
-	MotionGuidePlugin._rotNormE;
-
-
-// static methods
-	/**
-	 * Installs this plugin for use with TweenJS. Call this once after TweenJS is loaded to enable this plugin.
-	 * @method install
-	 * @static
-	 **/
-	MotionGuidePlugin.install = function() {
-		createjs.Tween.installPlugin(MotionGuidePlugin, ["guide", "x", "y", "rotation"]);
-		return createjs.Tween.IGNORE;
-	};
-
-	/**
-	 * @method init
-	 * @protected
-	 * @static
-	 **/
-	MotionGuidePlugin.init = function(tween, prop, value) {
-		var target = tween.target;
-		if(!target.hasOwnProperty("x")){ target.x = 0; }
-		if(!target.hasOwnProperty("y")){ target.y = 0; }
-		if(!target.hasOwnProperty("rotation")){ target.rotation = 0; }
-
-		if(prop=="rotation"){ tween.__needsRot = true; }
-		return prop=="guide"?null:value;
-	};
-
-	/**
-	 * @method step
-	 * @protected
-	 * @static
-	 **/
-	MotionGuidePlugin.step = function(tween, prop, startValue, endValue, injectProps) {
-		// other props
-		if(prop == "rotation"){
-			tween.__rotGlobalS = startValue;
-			tween.__rotGlobalE = endValue;
-			MotionGuidePlugin.testRotData(tween, injectProps);
-		}
-		if(prop != "guide"){ return endValue; }
-
-		// guide only information - Start -
-		var temp, data = endValue;
-		if(!data.hasOwnProperty("path")){ data.path = []; }
-		var path = data.path;
-		if(!data.hasOwnProperty("end")){ data.end = 1; }
-		if(!data.hasOwnProperty("start")){
-			data.start = (startValue&&startValue.hasOwnProperty("end")&&startValue.path===path)?startValue.end:0;
-		}
-
-		// Figure out subline information
-		if(data.hasOwnProperty("_segments") && data._length){ return endValue; }
-		var l = path.length;
-		var accuracy = 10;		// Adjust to improve line following precision but sacrifice performance (# of seg)
-		if(l >= 6 && (l-2) % 4 == 0){	// Enough points && contains correct number per entry ignoring start
-			data._segments = [];
-			data._length = 0;
-			for(var i=2; i<l; i+=4){
-				var sx = path[i-2], sy = path[i-1];
-				var cx = path[i+0], cy = path[i+1];
-				var ex = path[i+2], ey = path[i+3];
-				var oldX = sx, oldY = sy;
-				var tempX, tempY, total = 0;
-				var sublines = [];
-				for(var j=1; j<=accuracy; j++){
-					var t = j/accuracy;
-					var inv = 1 - t;
-					tempX = inv*inv * sx + 2 * inv * t * cx + t*t * ex;
-					tempY = inv*inv * sy + 2 * inv * t * cy + t*t * ey;
-					total += sublines[sublines.push(Math.sqrt((temp=tempX-oldX)*temp + (temp=tempY-oldY)*temp))-1];
-					oldX = tempX;
-					oldY = tempY;
-				}
-				data._segments.push(total);
-				data._segments.push(sublines);
-				data._length += total;
-			}
-		} else {
-			throw("invalid 'path' data, please see documentation for valid paths");
-		}
-
-		// Setup x/y tweens
-		temp = data.orient;
-		data.orient = true;
-		var o = {};
-		MotionGuidePlugin.calc(data, data.start, o);
-		tween.__rotPathS = Number(o.rotation.toFixed(5));
-		MotionGuidePlugin.calc(data, data.end, o);
-		tween.__rotPathE = Number(o.rotation.toFixed(5));
-		data.orient = false;	//here and now we don't know if we need to
-		MotionGuidePlugin.calc(data, data.end, injectProps);
-		data.orient = temp;
-
-		// Setup rotation properties
-		if(!data.orient){ return endValue; }
-		tween.__guideData = data;
-		MotionGuidePlugin.testRotData(tween, injectProps);
-		return endValue;
-	};
-
-	/**
-	 * @method testRotData
-	 * @protected
-	 * @static
-	 **/
-	MotionGuidePlugin.testRotData = function(tween, injectProps){
-
-		// no rotation informat? if we need it come back, if we don't use 0 & ensure we have guide data
-		if(tween.__rotGlobalS === undefined || tween.__rotGlobalE === undefined){
-			if(tween.__needsRot){ return; }
-			if(tween._curQueueProps.rotation !== undefined){
-				tween.__rotGlobalS = tween.__rotGlobalE = tween._curQueueProps.rotation;
-			} else {
-				tween.__rotGlobalS = tween.__rotGlobalE = injectProps.rotation = tween.target.rotation || 0;
-			}
-		}
-		if(tween.__guideData === undefined){ return; }
-
-		// Process rotation properties
-		var data = tween.__guideData;
-		var rotGlobalD = tween.__rotGlobalE - tween.__rotGlobalS;
-		var rotPathD = tween.__rotPathE - tween.__rotPathS;
-		var rot = rotGlobalD - rotPathD;
-
-		if(data.orient == "auto"){
-			if(rot > 180){			rot -= 360; }
-			else if(rot < -180){	rot += 360; }
-
-		} else if(data.orient == "cw"){
-			while(rot < 0){ rot += 360; }
-			if(rot == 0 && rotGlobalD > 0 && rotGlobalD != 180){ rot += 360; }
-
-		} else if(data.orient == "ccw"){
-			rot = rotGlobalD - ((rotPathD > 180)?(360-rotPathD):(rotPathD));	// sign flipping on path
-			while(rot > 0){ rot -= 360; }
-			if(rot == 0 && rotGlobalD < 0 && rotGlobalD != -180){ rot -= 360; }
-		}
-
-		data.rotDelta = rot;
-		data.rotOffS = tween.__rotGlobalS - tween.__rotPathS;
-
-		// reset
-		tween.__rotGlobalS = tween.__rotGlobalE = tween.__guideData = tween.__needsRot = undefined;
-	};
-
-	/**
-	 * @method tween
-	 * @protected
-	 * @static
-	 **/
-	MotionGuidePlugin.tween = function(tween, prop, value, startValues, endValues, ratio, wait, end) {
-		var data = endValues.guide;
-		if(data == undefined || data === startValues.guide){ return value; }
-		if(data.lastRatio != ratio){
-			// first time through so calculate what I need to
-			var t = ((data.end-data.start)*(wait?data.end:ratio)+data.start);
-			MotionGuidePlugin.calc(data, t, tween.target);
-			switch(data.orient){
-				case "cw":		// mix in the original rotation
-				case "ccw":
-				case "auto": tween.target.rotation += data.rotOffS + data.rotDelta*ratio; break;
-				case "fixed":	// follow fixed behaviour to solve potential issues
-				default: tween.target.rotation += data.rotOffS; break;
-			}
-			data.lastRatio = ratio;
-		}
-		if(prop == "rotation" && ((!data.orient) || data.orient == "false")){ return value; }
-		return tween.target[prop];
-	};
-
-	/**
-	 * Determine the appropriate x/y/rotation information about a path for a given ratio along the path.
-	 * Assumes a path object with all optional parameters specified.
-	 * @param data Data object you would pass to the "guide:" property in a Tween
-	 * @param ratio 0-1 Distance along path, values outside 0-1 are "best guess"
-	 * @param target Object to copy the results onto, will use a new object if not supplied.
-	 * @return {Object} The target object or a new object w/ the tweened properties
-	 * @static
-	 */
-	MotionGuidePlugin.calc = function(data, ratio, target) {
-		if(data._segments == undefined){ MotionGuidePlugin.validate(data); }
-		if(target == undefined){ target = {x:0, y:0, rotation:0}; }
-		var seg = data._segments;
-		var path = data.path;
-
-		// find segment
-		var pos = data._length * ratio;
-		var cap = seg.length - 2;
-		var n = 0;
-		while(pos > seg[n] && n < cap){
-			pos -= seg[n];
-			n+=2;
-		}
-
-		// find subline
-		var sublines = seg[n+1];
-		var i = 0;
-		cap = sublines.length-1;
-		while(pos > sublines[i] && i < cap){
-			pos -= sublines[i];
-			i++;
-		}
-		var t = (i/++cap)+(pos/(cap*sublines[i]));
-
-		// find x/y
-		n = (n*2)+2;
-		var inv = 1 - t;
-		target.x = inv*inv * path[n-2] + 2 * inv * t * path[n+0] + t*t * path[n+2];
-		target.y = inv*inv * path[n-1] + 2 * inv * t * path[n+1] + t*t * path[n+3];
-
-		// orientation
-		if(data.orient){
-			target.rotation = 57.2957795 * Math.atan2(
-				(path[n+1]-path[n-1])*inv + (path[n+3]-path[n+1])*t,
-				(path[n+0]-path[n-2])*inv + (path[n+2]-path[n+0])*t);
-		}
-
-		return target;
-	};
-
-	createjs.MotionGuidePlugin = MotionGuidePlugin;
-
->>>>>>> 9a271b6a
+this.createjs = this.createjs||{};
+
+(function() {
+	"use strict";
+
+	/**
+	 * A TweenJS plugin for working with motion guides.
+	 *
+	 * To use, install the plugin after TweenJS has loaded. Next tween the 'guide' property with an object as detailed below.
+	 *
+	 *       createjs.MotionGuidePlugin.install();
+	 *
+	 * <h4>Example</h4>
+	 *
+	 *      // Using a Motion Guide
+	 *	    createjs.Tween.get(target).to({guide:{ path:[0,0, 0,200,200,200, 200,0,0,0] }},7000);
+	 *	    // Visualizing the line
+	 *	    graphics.moveTo(0,0).curveTo(0,200,200,200).curveTo(200,0,0,0);
+	 *
+	 * Each path needs pre-computation to ensure there's fast performance. Because of the pre-computation there's no
+	 * built in support for path changes mid tween. These are the Guide Object's properties:<UL>
+	 *      <LI> path: Required, Array : The x/y points used to draw the path with a moveTo and 1 to n curveTo calls.</LI>
+	 *      <LI> start: Optional, 0-1 : Initial position, default 0 except for when continuing along the same path.</LI>
+	 *      <LI> end: Optional, 0-1 : Final position, default 1 if not specified.</LI>
+	 *      <LI> orient: Optional, string : "fixed"/"auto"/"cw"/"ccw"<UL>
+	 *				<LI>"fixed" forces the object to face down the path all movement (relative to start rotation),</LI>
+	 *      		<LI>"auto" rotates the object along the path relative to the line.</LI>
+	 *      		<LI>"cw"/"ccw" force clockwise or counter clockwise rotations including flash like behaviour</LI>
+	 * 		</UL></LI>
+	 * </UL>
+	 * Guide objects should not be shared between tweens even if all properties are identical, the library stores
+	 * information on these objects in the background and sharing them can cause unexpected behaviour. Values
+	 * outside 0-1 range of tweens will be a "best guess" from the appropriate part of the defined curve.
+	 *
+	 * @class MotionGuidePlugin
+	 * @constructor
+	 **/
+	function MotionGuidePlugin() {
+		throw("MotionGuidePlugin cannot be instantiated.")
+	};
+
+
+// static properties:
+	/**
+	 * @property priority
+	 * @protected
+	 * @static
+	 **/
+	MotionGuidePlugin.priority = 0; // high priority, should run sooner
+
+	/**
+	 * @property temporary variable storage
+	 * @private
+	 * @static
+	 */
+	MotionGuidePlugin._rotOffS;
+	/**
+	 * @property temporary variable storage
+	 * @private
+	 * @static
+	 */
+	MotionGuidePlugin._rotOffE;
+	/**
+	 * @property temporary variable storage
+	 * @private
+	 * @static
+	 */
+	MotionGuidePlugin._rotNormS;
+	/**
+	 * @property temporary variable storage
+	 * @private
+	 * @static
+	 */
+	MotionGuidePlugin._rotNormE;
+
+
+// static methods
+	/**
+	 * Installs this plugin for use with TweenJS. Call this once after TweenJS is loaded to enable this plugin.
+	 * @method install
+	 * @static
+	 **/
+	MotionGuidePlugin.install = function() {
+		createjs.Tween.installPlugin(MotionGuidePlugin, ["guide", "x", "y", "rotation"]);
+		return createjs.Tween.IGNORE;
+	};
+
+	/**
+	 * @method init
+	 * @protected
+	 * @static
+	 **/
+	MotionGuidePlugin.init = function(tween, prop, value) {
+		var target = tween.target;
+		if(!target.hasOwnProperty("x")){ target.x = 0; }
+		if(!target.hasOwnProperty("y")){ target.y = 0; }
+		if(!target.hasOwnProperty("rotation")){ target.rotation = 0; }
+
+		if(prop=="rotation"){ tween.__needsRot = true; }
+		return prop=="guide"?null:value;
+	};
+
+	/**
+	 * @method step
+	 * @protected
+	 * @static
+	 **/
+	MotionGuidePlugin.step = function(tween, prop, startValue, endValue, injectProps) {
+		// other props
+		if(prop == "rotation"){
+			tween.__rotGlobalS = startValue;
+			tween.__rotGlobalE = endValue;
+			MotionGuidePlugin.testRotData(tween, injectProps);
+		}
+		if(prop != "guide"){ return endValue; }
+
+		// guide only information - Start -
+		var temp, data = endValue;
+		if(!data.hasOwnProperty("path")){ data.path = []; }
+		var path = data.path;
+		if(!data.hasOwnProperty("end")){ data.end = 1; }
+		if(!data.hasOwnProperty("start")){
+			data.start = (startValue&&startValue.hasOwnProperty("end")&&startValue.path===path)?startValue.end:0;
+		}
+
+		// Figure out subline information
+		if(data.hasOwnProperty("_segments") && data._length){ return endValue; }
+		var l = path.length;
+		var accuracy = 10;		// Adjust to improve line following precision but sacrifice performance (# of seg)
+		if(l >= 6 && (l-2) % 4 == 0){	// Enough points && contains correct number per entry ignoring start
+			data._segments = [];
+			data._length = 0;
+			for(var i=2; i<l; i+=4){
+				var sx = path[i-2], sy = path[i-1];
+				var cx = path[i+0], cy = path[i+1];
+				var ex = path[i+2], ey = path[i+3];
+				var oldX = sx, oldY = sy;
+				var tempX, tempY, total = 0;
+				var sublines = [];
+				for(var j=1; j<=accuracy; j++){
+					var t = j/accuracy;
+					var inv = 1 - t;
+					tempX = inv*inv * sx + 2 * inv * t * cx + t*t * ex;
+					tempY = inv*inv * sy + 2 * inv * t * cy + t*t * ey;
+					total += sublines[sublines.push(Math.sqrt((temp=tempX-oldX)*temp + (temp=tempY-oldY)*temp))-1];
+					oldX = tempX;
+					oldY = tempY;
+				}
+				data._segments.push(total);
+				data._segments.push(sublines);
+				data._length += total;
+			}
+		} else {
+			throw("invalid 'path' data, please see documentation for valid paths");
+		}
+
+		// Setup x/y tweens
+		temp = data.orient;
+		data.orient = true;
+		var o = {};
+		MotionGuidePlugin.calc(data, data.start, o);
+		tween.__rotPathS = Number(o.rotation.toFixed(5));
+		MotionGuidePlugin.calc(data, data.end, o);
+		tween.__rotPathE = Number(o.rotation.toFixed(5));
+		data.orient = false;	//here and now we don't know if we need to
+		MotionGuidePlugin.calc(data, data.end, injectProps);
+		data.orient = temp;
+
+		// Setup rotation properties
+		if(!data.orient){ return endValue; }
+		tween.__guideData = data;
+		MotionGuidePlugin.testRotData(tween, injectProps);
+		return endValue;
+	};
+
+	/**
+	 * @method testRotData
+	 * @protected
+	 * @static
+	 **/
+	MotionGuidePlugin.testRotData = function(tween, injectProps){
+
+		// no rotation informat? if we need it come back, if we don't use 0 & ensure we have guide data
+		if(tween.__rotGlobalS === undefined || tween.__rotGlobalE === undefined){
+			if(tween.__needsRot){ return; }
+			if(tween._curQueueProps.rotation !== undefined){
+				tween.__rotGlobalS = tween.__rotGlobalE = tween._curQueueProps.rotation;
+			} else {
+				tween.__rotGlobalS = tween.__rotGlobalE = injectProps.rotation = tween.target.rotation || 0;
+			}
+		}
+		if(tween.__guideData === undefined){ return; }
+
+		// Process rotation properties
+		var data = tween.__guideData;
+		var rotGlobalD = tween.__rotGlobalE - tween.__rotGlobalS;
+		var rotPathD = tween.__rotPathE - tween.__rotPathS;
+		var rot = rotGlobalD - rotPathD;
+
+		if(data.orient == "auto"){
+			if(rot > 180){			rot -= 360; }
+			else if(rot < -180){	rot += 360; }
+
+		} else if(data.orient == "cw"){
+			while(rot < 0){ rot += 360; }
+			if(rot == 0 && rotGlobalD > 0 && rotGlobalD != 180){ rot += 360; }
+
+		} else if(data.orient == "ccw"){
+			rot = rotGlobalD - ((rotPathD > 180)?(360-rotPathD):(rotPathD));	// sign flipping on path
+			while(rot > 0){ rot -= 360; }
+			if(rot == 0 && rotGlobalD < 0 && rotGlobalD != -180){ rot -= 360; }
+		}
+
+		data.rotDelta = rot;
+		data.rotOffS = tween.__rotGlobalS - tween.__rotPathS;
+
+		// reset
+		tween.__rotGlobalS = tween.__rotGlobalE = tween.__guideData = tween.__needsRot = undefined;
+	};
+
+	/**
+	 * @method tween
+	 * @protected
+	 * @static
+	 **/
+	MotionGuidePlugin.tween = function(tween, prop, value, startValues, endValues, ratio, wait, end) {
+		var data = endValues.guide;
+		if(data == undefined || data === startValues.guide){ return value; }
+		if(data.lastRatio != ratio){
+			// first time through so calculate what I need to
+			var t = ((data.end-data.start)*(wait?data.end:ratio)+data.start);
+			MotionGuidePlugin.calc(data, t, tween.target);
+			switch(data.orient){
+				case "cw":		// mix in the original rotation
+				case "ccw":
+				case "auto": tween.target.rotation += data.rotOffS + data.rotDelta*ratio; break;
+				case "fixed":	// follow fixed behaviour to solve potential issues
+				default: tween.target.rotation += data.rotOffS; break;
+			}
+			data.lastRatio = ratio;
+		}
+		if(prop == "rotation" && ((!data.orient) || data.orient == "false")){ return value; }
+		return tween.target[prop];
+	};
+
+	/**
+	 * Determine the appropriate x/y/rotation information about a path for a given ratio along the path.
+	 * Assumes a path object with all optional parameters specified.
+	 * @param data Data object you would pass to the "guide:" property in a Tween
+	 * @param ratio 0-1 Distance along path, values outside 0-1 are "best guess"
+	 * @param target Object to copy the results onto, will use a new object if not supplied.
+	 * @return {Object} The target object or a new object w/ the tweened properties
+	 * @static
+	 */
+	MotionGuidePlugin.calc = function(data, ratio, target) {
+		if(data._segments == undefined){ MotionGuidePlugin.validate(data); }
+		if(target == undefined){ target = {x:0, y:0, rotation:0}; }
+		var seg = data._segments;
+		var path = data.path;
+
+		// find segment
+		var pos = data._length * ratio;
+		var cap = seg.length - 2;
+		var n = 0;
+		while(pos > seg[n] && n < cap){
+			pos -= seg[n];
+			n+=2;
+		}
+
+		// find subline
+		var sublines = seg[n+1];
+		var i = 0;
+		cap = sublines.length-1;
+		while(pos > sublines[i] && i < cap){
+			pos -= sublines[i];
+			i++;
+		}
+		var t = (i/++cap)+(pos/(cap*sublines[i]));
+
+		// find x/y
+		n = (n*2)+2;
+		var inv = 1 - t;
+		target.x = inv*inv * path[n-2] + 2 * inv * t * path[n+0] + t*t * path[n+2];
+		target.y = inv*inv * path[n-1] + 2 * inv * t * path[n+1] + t*t * path[n+3];
+
+		// orientation
+		if(data.orient){
+			target.rotation = 57.2957795 * Math.atan2(
+				(path[n+1]-path[n-1])*inv + (path[n+3]-path[n+1])*t,
+				(path[n+0]-path[n-2])*inv + (path[n+2]-path[n+0])*t);
+		}
+
+		return target;
+	};
+
+	createjs.MotionGuidePlugin = MotionGuidePlugin;
+
 }());
 
 //##############################################################################
 // version.js
 //##############################################################################
 
-<<<<<<< HEAD
-this.createjs = this.createjs || {};
-
-(function() {
-	"use strict";
-
-	/**
-	 * Static class holding library specific information such as the version and buildDate of
-	 * the library.
-	 * @class TweenJS
-	 **/
-	var s = createjs.TweenJS = createjs.TweenJS || {};
-
-	/**
-	 * The version string for this release.
-	 * @property version
-	 * @type String
-	 * @static
-	 **/
-	s.version = /*=version*/"NEXT"; // injected by build process
-
-	/**
-	 * The build date for this release in UTC format.
-	 * @property buildDate
-	 * @type String
-	 * @static
-	 **/
-	s.buildDate = /*=date*/"Wed, 25 Nov 2015 19:32:49 GMT"; // injected by build process
-
-=======
-this.createjs = this.createjs || {};
-
-(function() {
-	"use strict";
-
-	/**
-	 * Static class holding library specific information such as the version and buildDate of
-	 * the library.
-	 * @class TweenJS
-	 **/
-	var s = createjs.TweenJS = createjs.TweenJS || {};
-
-	/**
-	 * The version string for this release.
-	 * @property version
-	 * @type String
-	 * @static
-	 **/
-	s.version = /*=version*/"NEXT"; // injected by build process
-
-	/**
-	 * The build date for this release in UTC format.
-	 * @property buildDate
-	 * @type String
-	 * @static
-	 **/
-	s.buildDate = /*=date*/"Fri, 13 Jan 2017 22:13:44 GMT"; // injected by build process
-
->>>>>>> 9a271b6a
+this.createjs = this.createjs || {};
+
+(function() {
+	"use strict";
+
+	/**
+	 * Static class holding library specific information such as the version and buildDate of
+	 * the library.
+	 * @class TweenJS
+	 **/
+	var s = createjs.TweenJS = createjs.TweenJS || {};
+
+	/**
+	 * The version string for this release.
+	 * @property version
+	 * @type String
+	 * @static
+	 **/
+	s.version = /*=version*/"NEXT"; // injected by build process
+
+	/**
+	 * The build date for this release in UTC format.
+	 * @property buildDate
+	 * @type String
+	 * @static
+	 **/
+	s.buildDate = /*=date*/"Fri, 13 Jan 2017 22:13:44 GMT"; // injected by build process
+
 })();